--- conflicted
+++ resolved
@@ -54,20 +54,7 @@
         /// </summary>
         public IGraphType ResolvedType { get; set; }
 
-<<<<<<< HEAD
-=======
         /// <inheritdoc/>
-        public override string CollectTypes(TypeCollectionContext context)
-        {
-            var innerType = context.ResolveType(Type);
-            ResolvedType = innerType;
-            var name = innerType.CollectTypes(context);
-            context.AddType(name, innerType, context);
-            return $"{name}!";
-        }
-
-        /// <inheritdoc/>
->>>>>>> 38d24e25
         public override string ToString() => $"{ResolvedType}!";
     }
 }