namespace GraphQL
{
    public static class AuthorizationExtensions
    {
        public const string POLICY_KEY = "Authorization__Policies";
        public static GraphQL.Builders.ConnectionBuilder<TSourceType> AuthorizeWith<TSourceType>(this GraphQL.Builders.ConnectionBuilder<TSourceType> builder, string policy) { }
        public static TMetadataProvider AuthorizeWith<TMetadataProvider>(this TMetadataProvider provider, string policy)
            where TMetadataProvider : GraphQL.Types.IProvideMetadata { }
        public static GraphQL.Builders.FieldBuilder<TSourceType, TReturnType> AuthorizeWith<TSourceType, TReturnType>(this GraphQL.Builders.FieldBuilder<TSourceType, TReturnType> builder, string policy) { }
        public static System.Collections.Generic.List<string> GetPolicies(this GraphQL.Types.IProvideMetadata provider) { }
        public static bool RequiresAuthorization(this GraphQL.Types.IProvideMetadata provider) { }
    }
    public static class BoolBox
    {
        public static readonly object False;
        public static readonly object True;
        public static object Boxed(this bool value) { }
        public static object Boxed(this bool? value) { }
    }
    public sealed class DefaultServiceProvider : System.IServiceProvider
    {
        public DefaultServiceProvider() { }
        public object GetService(System.Type serviceType) { }
    }
    public class DocumentExecuter : GraphQL.IDocumentExecuter
    {
        public DocumentExecuter() { }
        public DocumentExecuter(GraphQL.Execution.IDocumentBuilder documentBuilder, GraphQL.Validation.IDocumentValidator documentValidator, GraphQL.Validation.Complexity.IComplexityAnalyzer complexityAnalyzer) { }
        public virtual System.Threading.Tasks.Task<GraphQL.ExecutionResult> ExecuteAsync(GraphQL.ExecutionOptions options) { }
        protected virtual GraphQL.Language.AST.Operation GetOperation(string operationName, GraphQL.Language.AST.Document document) { }
        protected virtual GraphQL.Execution.IExecutionStrategy SelectExecutionStrategy(GraphQL.Execution.ExecutionContext context) { }
    }
    public static class DocumentExecuterExtensions
    {
        public static System.Threading.Tasks.Task<GraphQL.ExecutionResult> ExecuteAsync(this GraphQL.IDocumentExecuter executer, System.Action<GraphQL.ExecutionOptions> configure) { }
    }
    public static class DocumentWriterExtensions
    {
        public static System.Threading.Tasks.Task<string> WriteToStringAsync<T>(this GraphQL.IDocumentWriter writer, T value) { }
    }
    public static class EnumerableExtensions
    {
<<<<<<< HEAD
=======
        [System.Obsolete]
        public static void Apply(this System.Collections.IDictionary items, System.Action<object, object> action) { }
>>>>>>> a8e73c6d
        public static void Apply<T>(this System.Collections.Generic.IEnumerable<T> items, System.Action<T> action) { }
        public static void Apply<T>(this System.Collections.Generic.List<T> items, System.Action<T> action) { }
    }
    public readonly struct ErrorLocation : System.IEquatable<GraphQL.ErrorLocation>
    {
        public ErrorLocation(int line, int column) { }
        public int Column { get; }
        public int Line { get; }
        public bool Equals(GraphQL.ErrorLocation other) { }
        public override bool Equals(object obj) { }
        public override int GetHashCode() { }
        public static bool operator !=(GraphQL.ErrorLocation left, GraphQL.ErrorLocation right) { }
        public static bool operator ==(GraphQL.ErrorLocation left, GraphQL.ErrorLocation right) { }
    }
    [System.Serializable]
    public class ExecutionError : System.Exception
    {
        public ExecutionError(string message) { }
        public ExecutionError(string message, System.Collections.IDictionary data) { }
        public ExecutionError(string message, System.Exception exception) { }
        public string Code { get; set; }
        public System.Collections.Generic.IEnumerable<GraphQL.ErrorLocation> Locations { get; }
        public System.Collections.Generic.IEnumerable<object> Path { get; set; }
        public void AddLocation(int line, int column) { }
    }
    public static class ExecutionErrorExtensions
    {
        public static TError AddLocation<TError>(this TError error, GraphQL.Language.AST.AbstractNode abstractNode, GraphQL.Language.AST.Document document)
            where TError : GraphQL.ExecutionError { }
    }
    public class ExecutionErrors : System.Collections.Generic.IEnumerable<GraphQL.ExecutionError>, System.Collections.IEnumerable
    {
        public ExecutionErrors() { }
        public int Count { get; }
        public GraphQL.ExecutionError this[int index] { get; }
        public virtual void Add(GraphQL.ExecutionError error) { }
        public virtual void AddRange(System.Collections.Generic.IEnumerable<GraphQL.ExecutionError> errors) { }
        public System.Collections.Generic.IEnumerator<GraphQL.ExecutionError> GetEnumerator() { }
    }
    public class ExecutionOptions : GraphQL.Execution.IProvideUserContext
    {
        public ExecutionOptions() { }
        public System.Threading.CancellationToken CancellationToken { get; set; }
        public GraphQL.Validation.Complexity.ComplexityConfiguration ComplexityConfiguration { get; set; }
        public GraphQL.Language.AST.Document Document { get; set; }
        public bool EnableMetrics { get; set; }
        public GraphQL.Instrumentation.IFieldMiddlewareBuilder FieldMiddleware { get; set; }
        public GraphQL.Inputs Inputs { get; set; }
        public System.Collections.Generic.List<GraphQL.Execution.IDocumentExecutionListener> Listeners { get; }
        public int? MaxParallelExecutionCount { get; set; }
        public string OperationName { get; set; }
        public string Query { get; set; }
        public System.IServiceProvider RequestServices { get; set; }
        public object Root { get; set; }
        public GraphQL.Types.ISchema Schema { get; set; }
        public bool ThrowOnUnhandledException { get; set; }
        public System.Action<GraphQL.Execution.UnhandledExceptionContext> UnhandledExceptionDelegate { get; set; }
        public System.Collections.Generic.IDictionary<string, object> UserContext { get; set; }
        public System.Collections.Generic.IEnumerable<GraphQL.Validation.IValidationRule> ValidationRules { get; set; }
    }
    public class ExecutionResult
    {
        public ExecutionResult() { }
        public ExecutionResult(GraphQL.ExecutionResult result) { }
        public object Data { get; set; }
        public GraphQL.Language.AST.Document Document { get; set; }
        public GraphQL.ExecutionErrors Errors { get; set; }
        public System.Collections.Generic.Dictionary<string, object> Extensions { get; set; }
        public GraphQL.Language.AST.Operation Operation { get; set; }
        public GraphQL.Instrumentation.PerfRecord[] Perf { get; set; }
        public string Query { get; set; }
    }
    public sealed class FuncServiceProvider : System.IServiceProvider
    {
        public FuncServiceProvider(System.Func<System.Type, object> resolver) { }
        public object GetService(System.Type type) { }
    }
    [System.AttributeUsage(System.AttributeTargets.Class | System.AttributeTargets.Method | System.AttributeTargets.All, AllowMultiple=true)]
    public abstract class GraphQLAttribute : System.Attribute
    {
        protected GraphQLAttribute() { }
        public virtual void Modify(GraphQL.Utilities.FieldConfig field) { }
        public virtual void Modify(GraphQL.Utilities.TypeConfig type) { }
    }
    public static class GraphQLExtensions
    {
        public static GraphQL.Language.AST.IValue AstFromValue(this object value, GraphQL.Types.ISchema schema, GraphQL.Types.IGraphType type) { }
        public static GraphQL.Types.IGraphType BuildNamedType(this System.Type type, System.Func<System.Type, GraphQL.Types.IGraphType> resolve = null) { }
        public static object DefaultValueOf<TSourceType, TProperty>(this System.Linq.Expressions.Expression<System.Func<TSourceType, TProperty>> expression) { }
        public static string DeprecationReasonOf<TSourceType, TProperty>(this System.Linq.Expressions.Expression<System.Func<TSourceType, TProperty>> expression) { }
        public static string DescriptionOf<TSourceType, TProperty>(this System.Linq.Expressions.Expression<System.Func<TSourceType, TProperty>> expression) { }
        public static bool DoTypesOverlap(GraphQL.Types.IGraphType typeA, GraphQL.Types.IGraphType typeB) { }
        public static GraphQL.Types.IGraphType GetNamedType(this GraphQL.Types.IGraphType type) { }
        public static System.Type GetNamedType(this System.Type type) { }
        public static bool IsCompositeType(this GraphQL.Types.IGraphType type) { }
        public static bool IsInputObjectType(this GraphQL.Types.IGraphType type) { }
        public static bool IsInputType(this GraphQL.Types.IGraphType type) { }
        public static bool IsInputType(this System.Type type) { }
        public static bool IsLeafType(this GraphQL.Types.IGraphType type) { }
        public static bool IsOutputType(this GraphQL.Types.IGraphType type) { }
        public static bool IsOutputType(this System.Type type) { }
        public static bool IsSubtypeOf(this GraphQL.Types.IGraphType maybeSubType, GraphQL.Types.IGraphType superType, GraphQL.Types.ISchema schema) { }
        public static bool IsValidInterfaceFor(this GraphQL.Types.IInterfaceGraphType iface, GraphQL.Types.IObjectGraphType type, bool throwError = true) { }
        public static System.Collections.Generic.IEnumerable<string> IsValidLiteralValue(this GraphQL.Types.IGraphType type, GraphQL.Language.AST.IValue valueAst, GraphQL.Types.ISchema schema) { }
        public static string NameOf<TSourceType, TProperty>(this System.Linq.Expressions.Expression<System.Func<TSourceType, TProperty>> expression) { }
        public static string TrimGraphQLTypes(this string name) { }
        public static TMetadataProvider WithMetadata<TMetadataProvider>(this TMetadataProvider provider, string key, object value)
            where TMetadataProvider : GraphQL.Types.IProvideMetadata { }
    }
    [System.AttributeUsage(System.AttributeTargets.Class | System.AttributeTargets.Method | System.AttributeTargets.All)]
    public sealed class GraphQLMetadataAttribute : GraphQL.GraphQLAttribute
    {
        public GraphQLMetadataAttribute() { }
        public GraphQLMetadataAttribute(string name) { }
        public string DeprecationReason { get; set; }
        public string Description { get; set; }
        public System.Type IsTypeOf { get; set; }
        public string Name { get; set; }
        public GraphQL.ResolverType Type { get; set; }
        public override void Modify(GraphQL.Utilities.FieldConfig field) { }
        public override void Modify(GraphQL.Utilities.TypeConfig type) { }
    }
    public interface IDocumentExecuter
    {
        System.Threading.Tasks.Task<GraphQL.ExecutionResult> ExecuteAsync(GraphQL.ExecutionOptions options);
    }
    public interface IDocumentWriter
    {
        System.Threading.Tasks.Task WriteAsync<T>(System.IO.Stream stream, T value, System.Threading.CancellationToken cancellationToken = default);
    }
    public interface IResolveFieldContext : GraphQL.Execution.IProvideUserContext
    {
        System.Collections.Generic.IDictionary<string, object> Arguments { get; }
        System.Threading.CancellationToken CancellationToken { get; }
        GraphQL.Language.AST.Document Document { get; }
        GraphQL.ExecutionErrors Errors { get; }
        System.Collections.Generic.IDictionary<string, object> Extensions { get; }
        GraphQL.Language.AST.Field FieldAst { get; }
        GraphQL.Types.FieldType FieldDefinition { get; }
        string FieldName { get; }
        GraphQL.Language.AST.Fragments Fragments { get; }
        GraphQL.Instrumentation.Metrics Metrics { get; }
        GraphQL.Language.AST.Operation Operation { get; }
        GraphQL.Types.IObjectGraphType ParentType { get; }
        System.Collections.Generic.IEnumerable<object> Path { get; }
        System.IServiceProvider RequestServices { get; }
        System.Collections.Generic.IEnumerable<object> ResponsePath { get; }
        GraphQL.Types.IGraphType ReturnType { get; }
        object RootValue { get; }
        GraphQL.Types.ISchema Schema { get; }
        object Source { get; }
        System.Collections.Generic.IDictionary<string, GraphQL.Language.AST.Field> SubFields { get; }
        GraphQL.Language.AST.Variables Variables { get; }
    }
    public interface IResolveFieldContext<out TSource> : GraphQL.Execution.IProvideUserContext, GraphQL.IResolveFieldContext
    {
        TSource Source { get; }
    }
    public class Inputs : System.Collections.ObjectModel.ReadOnlyDictionary<string, object>
    {
        public static readonly GraphQL.Inputs Empty;
        public Inputs(System.Collections.Generic.IDictionary<string, object> dictionary) { }
    }
    public static class InputsExtensions
    {
        public static GraphQL.Inputs ToInputs(this System.Collections.Generic.Dictionary<string, object> dictionary) { }
    }
    public class LightweightCache<TKey, TValue> : System.Collections.Generic.IEnumerable<TValue>, System.Collections.IEnumerable
    {
        public LightweightCache() { }
        public LightweightCache(System.Collections.Generic.IDictionary<TKey, TValue> dictionary) { }
        public LightweightCache(System.Func<TKey, TValue> onMissing) { }
        public LightweightCache(System.Collections.Generic.IDictionary<TKey, TValue> dictionary, System.Func<TKey, TValue> onMissing) { }
        public int Count { get; }
        public TValue this[TKey key] { get; set; }
        public System.Collections.Generic.IEnumerable<TKey> Keys { get; }
        public System.Func<TKey, TValue> OnMissing { set; }
        public void Clear() { }
        public void ClearAll() { }
        public void Each(System.Action<TValue> action) { }
        public void Each(System.Action<TKey, TValue> action) { }
        public bool Exists(System.Predicate<TValue> predicate) { }
        public void Fill(TKey key, TValue value) { }
        public void FillDefault(TKey key) { }
        public TValue Find(System.Predicate<TValue> predicate) { }
        public TValue[] GetAll() { }
        public System.Collections.Generic.IEnumerator<TValue> GetEnumerator() { }
        public bool Has(TKey key) { }
        public void Remove(TKey key) { }
        public bool TryRetrieve(TKey key, out TValue value) { }
        public void WithValue(TKey key, System.Action<TValue> action) { }
    }
    public static class ObjectExtensions
    {
<<<<<<< HEAD
        public static object GetPropertyValue(this object propertyValue, System.Type fieldType, GraphQL.Types.IGraphType mappedType = null) { }
=======
        [System.Obsolete]
        public static System.Type GetInterface(this System.Type type, string name) { }
        [System.Obsolete]
        public static object GetPropertyValue(this object obj, string propertyName) { }
        public static object GetPropertyValue(this object propertyValue, System.Type fieldType, GraphQL.Types.IGraphType mappedType = null) { }
        [System.Obsolete]
        public static T GetPropertyValue<T>(this object value) { }
>>>>>>> a8e73c6d
        public static bool IsDefinedEnumValue(System.Type type, object value) { }
        public static object ToObject(this System.Collections.Generic.IDictionary<string, object> source, System.Type type, GraphQL.Types.IGraphType mappedType = null) { }
        public static T ToObject<T>(this System.Collections.Generic.IDictionary<string, object> source)
            where T :  class { }
    }
    public class ReadonlyResolveFieldContext : GraphQL.Execution.IProvideUserContext, GraphQL.IResolveFieldContext, GraphQL.IResolveFieldContext<object>
    {
        public ReadonlyResolveFieldContext(GraphQL.Execution.ExecutionNode node, GraphQL.Execution.ExecutionContext context) { }
        public System.Collections.Generic.IDictionary<string, object> Arguments { get; }
        public System.Threading.CancellationToken CancellationToken { get; }
        public GraphQL.Language.AST.Document Document { get; }
        public GraphQL.ExecutionErrors Errors { get; }
        public System.Collections.Generic.IDictionary<string, object> Extensions { get; }
        public GraphQL.Language.AST.Field FieldAst { get; }
        public GraphQL.Types.FieldType FieldDefinition { get; }
        public string FieldName { get; }
        public GraphQL.Language.AST.Fragments Fragments { get; }
        public GraphQL.Instrumentation.Metrics Metrics { get; }
        public GraphQL.Language.AST.Operation Operation { get; }
        public GraphQL.Types.IObjectGraphType ParentType { get; }
        public System.Collections.Generic.IEnumerable<object> Path { get; }
        public System.IServiceProvider RequestServices { get; }
        public System.Collections.Generic.IEnumerable<object> ResponsePath { get; }
        public GraphQL.Types.IGraphType ReturnType { get; }
        public object RootValue { get; }
        public GraphQL.Types.ISchema Schema { get; }
        public object Source { get; }
        public System.Collections.Generic.IDictionary<string, GraphQL.Language.AST.Field> SubFields { get; }
        public System.Collections.Generic.IDictionary<string, object> UserContext { get; }
        public GraphQL.Language.AST.Variables Variables { get; }
    }
    public class ResolveFieldContext : GraphQL.Execution.IProvideUserContext, GraphQL.IResolveFieldContext
    {
        public ResolveFieldContext() { }
        public ResolveFieldContext(GraphQL.IResolveFieldContext context) { }
        public System.Collections.Generic.IDictionary<string, object> Arguments { get; set; }
        public System.Threading.CancellationToken CancellationToken { get; set; }
        public GraphQL.Language.AST.Document Document { get; set; }
        public GraphQL.ExecutionErrors Errors { get; set; }
        public System.Collections.Generic.IDictionary<string, object> Extensions { get; set; }
        public GraphQL.Language.AST.Field FieldAst { get; set; }
        public GraphQL.Types.FieldType FieldDefinition { get; set; }
        public string FieldName { get; set; }
        public GraphQL.Language.AST.Fragments Fragments { get; set; }
        public GraphQL.Instrumentation.Metrics Metrics { get; set; }
        public GraphQL.Language.AST.Operation Operation { get; set; }
        public GraphQL.Types.IObjectGraphType ParentType { get; set; }
        public System.Collections.Generic.IEnumerable<object> Path { get; set; }
        public System.IServiceProvider RequestServices { get; set; }
        public System.Collections.Generic.IEnumerable<object> ResponsePath { get; set; }
        public GraphQL.Types.IGraphType ReturnType { get; set; }
        public object RootValue { get; set; }
        public GraphQL.Types.ISchema Schema { get; set; }
        public object Source { get; set; }
        public System.Collections.Generic.IDictionary<string, GraphQL.Language.AST.Field> SubFields { get; set; }
        public System.Collections.Generic.IDictionary<string, object> UserContext { get; set; }
        public GraphQL.Language.AST.Variables Variables { get; set; }
    }
    public static class ResolveFieldContextExtensions
    {
        public static GraphQL.IResolveFieldContext<TSourceType> As<TSourceType>(this GraphQL.IResolveFieldContext context) { }
        public static GraphQL.Subscription.IResolveEventStreamContext<T> As<T>(this GraphQL.Subscription.IResolveEventStreamContext context) { }
        public static object GetArgument(this GraphQL.IResolveFieldContext context, System.Type argumentType, string name, object defaultValue = null) { }
        public static TType GetArgument<TType>(this GraphQL.IResolveFieldContext context, string name, TType defaultValue = default) { }
        public static object GetExtension(this GraphQL.IResolveFieldContext context, string path) { }
        public static bool HasArgument(this GraphQL.IResolveFieldContext context, string name) { }
        public static void SetExtension(this GraphQL.IResolveFieldContext context, string path, object value) { }
    }
    public class ResolveFieldContext<TSource> : GraphQL.ResolveFieldContext, GraphQL.Execution.IProvideUserContext, GraphQL.IResolveFieldContext, GraphQL.IResolveFieldContext<TSource>
    {
        public ResolveFieldContext() { }
        public ResolveFieldContext(GraphQL.IResolveFieldContext context) { }
        public new TSource Source { get; set; }
    }
    public enum ResolverType
    {
        Resolver = 0,
        Subscriber = 1,
    }
    public static class SchemaExtensions
    {
        public static System.Threading.Tasks.Task<string> ExecuteAsync(this GraphQL.Types.ISchema schema, GraphQL.IDocumentWriter documentWriter, System.Action<GraphQL.ExecutionOptions> configure) { }
    }
    public static class StringExtensions
    {
        public static string ToCamelCase(this string s) { }
        public static string ToFormat(this string format, params object[] args) { }
        public static string ToPascalCase(this string s) { }
    }
    public static class TypeExtensions
    {
        public static T As<T>(this object item)
            where T :  class { }
        public static string Description(this System.Reflection.MemberInfo memberInfo) { }
        public static System.Type GetEnumerableElementType(this System.Type type) { }
        public static System.Type GetGraphTypeFromType(this System.Type type, bool isNullable = false) { }
        public static string GraphQLName(this System.Type type) { }
        public static bool ImplementsGenericType(this System.Type type, System.Type genericType) { }
        public static bool IsConcrete(this System.Type type) { }
        public static bool IsGraphType(this System.Type type) { }
        public static bool IsNullable(this System.Type type) { }
        public static bool IsPrimitive(this System.Type type) { }
        public static string ObsoleteMessage(this System.Reflection.MemberInfo memberInfo) { }
    }
    public static class ValueConverter
    {
        public static object ConvertTo(object value, System.Type targetType) { }
        public static T ConvertTo<T>(object value) { }
        public static void Register(System.Type valueType, System.Type targetType, System.Func<object, object> conversion) { }
        public static void Register<TTarget>(System.Func<System.Collections.Generic.IDictionary<string, object>, TTarget> conversion)
            where TTarget :  class { }
        public static void Register<TSource, TTarget>(System.Func<TSource, TTarget> conversion) { }
    }
}
namespace GraphQL.Builders
{
    public static class ConnectionBuilder
    {
        public static GraphQL.Builders.ConnectionBuilder<TSourceType> Create<TNodeType, TSourceType>()
            where TNodeType : GraphQL.Types.IGraphType { }
        public static GraphQL.Builders.ConnectionBuilder<TSourceType> Create<TNodeType, TEdgeType, TSourceType>()
            where TNodeType : GraphQL.Types.IGraphType
            where TEdgeType : GraphQL.Types.Relay.EdgeType<TNodeType> { }
        public static GraphQL.Builders.ConnectionBuilder<TSourceType> Create<TNodeType, TEdgeType, TConnectionType, TSourceType>()
            where TNodeType : GraphQL.Types.IGraphType
            where TEdgeType : GraphQL.Types.Relay.EdgeType<TNodeType>
            where TConnectionType : GraphQL.Types.Relay.ConnectionType<TNodeType, TEdgeType> { }
    }
    public class ConnectionBuilder<TSourceType>
    {
        public GraphQL.Types.FieldType FieldType { get; set; }
        public GraphQL.Builders.ConnectionBuilder<TSourceType> Argument<TArgumentGraphType>(string name, string description)
            where TArgumentGraphType : GraphQL.Types.IGraphType { }
        public GraphQL.Builders.ConnectionBuilder<TSourceType> Argument<TArgumentGraphType, TArgumentType>(string name, string description, TArgumentType defaultValue = default)
            where TArgumentGraphType : GraphQL.Types.IGraphType { }
        public GraphQL.Builders.ConnectionBuilder<TSourceType> Bidirectional() { }
        public GraphQL.Builders.ConnectionBuilder<TSourceType> DeprecationReason(string deprecationReason) { }
        public GraphQL.Builders.ConnectionBuilder<TSourceType> Description(string description) { }
        public GraphQL.Builders.ConnectionBuilder<TSourceType> Name(string name) { }
        public GraphQL.Builders.ConnectionBuilder<TSourceType> PageSize(int pageSize) { }
        public void Resolve(System.Func<GraphQL.Builders.IResolveConnectionContext<TSourceType>, object> resolver) { }
        public void ResolveAsync(System.Func<GraphQL.Builders.IResolveConnectionContext<TSourceType>, System.Threading.Tasks.Task<object>> resolver) { }
        public GraphQL.Builders.ConnectionBuilder<TSourceType> ReturnAll() { }
        public GraphQL.Builders.ConnectionBuilder<TSourceType> Unidirectional() { }
        public static GraphQL.Builders.ConnectionBuilder<TSourceType> Create<TNodeType>(string name = "default")
            where TNodeType : GraphQL.Types.IGraphType { }
        public static GraphQL.Builders.ConnectionBuilder<TSourceType> Create<TNodeType, TEdgeType>(string name = "default")
            where TNodeType : GraphQL.Types.IGraphType
            where TEdgeType : GraphQL.Types.Relay.EdgeType<TNodeType> { }
        public static GraphQL.Builders.ConnectionBuilder<TSourceType> Create<TNodeType, TEdgeType, TConnectionType>(string name = "default")
            where TNodeType : GraphQL.Types.IGraphType
            where TEdgeType : GraphQL.Types.Relay.EdgeType<TNodeType>
            where TConnectionType : GraphQL.Types.Relay.ConnectionType<TNodeType, TEdgeType> { }
    }
    public static class FieldBuilder
    {
        public static GraphQL.Builders.FieldBuilder<TSourceType, TReturnType> Create<TSourceType, TReturnType>(GraphQL.Types.IGraphType type) { }
        public static GraphQL.Builders.FieldBuilder<TSourceType, TReturnType> Create<TSourceType, TReturnType>(System.Type type = null) { }
    }
    public class FieldBuilder<TSourceType, TReturnType>
    {
        public GraphQL.Types.EventStreamFieldType FieldType { get; }
        public virtual GraphQL.Builders.FieldBuilder<TSourceType, TReturnType> Argument<TArgumentGraphType>(string name, System.Action<GraphQL.Types.QueryArgument> configure = null) { }
        public virtual GraphQL.Builders.FieldBuilder<TSourceType, TReturnType> Argument<TArgumentGraphType>(string name, string description, System.Action<GraphQL.Types.QueryArgument> configure = null) { }
        public virtual GraphQL.Builders.FieldBuilder<TSourceType, TReturnType> Argument<TArgumentGraphType, TArgumentType>(string name, string description, TArgumentType defaultValue = default, System.Action<GraphQL.Types.QueryArgument> configure = null) { }
        public virtual GraphQL.Builders.FieldBuilder<TSourceType, TReturnType> Configure(System.Action<GraphQL.Types.FieldType> configure) { }
        public virtual GraphQL.Builders.FieldBuilder<TSourceType, TReturnType> DefaultValue(TReturnType defaultValue = default) { }
        public virtual GraphQL.Builders.FieldBuilder<TSourceType, TReturnType> DeprecationReason(string deprecationReason) { }
        public virtual GraphQL.Builders.FieldBuilder<TSourceType, TReturnType> Description(string description) { }
        public virtual GraphQL.Builders.FieldBuilder<TSourceType, TReturnType> Name(string name) { }
        public virtual GraphQL.Builders.FieldBuilder<TSourceType, TReturnType> Resolve(GraphQL.Resolvers.IFieldResolver resolver) { }
        public virtual GraphQL.Builders.FieldBuilder<TSourceType, TReturnType> Resolve(System.Func<GraphQL.IResolveFieldContext<TSourceType>, TReturnType> resolve) { }
        public virtual GraphQL.Builders.FieldBuilder<TSourceType, TReturnType> ResolveAsync(System.Func<GraphQL.IResolveFieldContext<TSourceType>, System.Threading.Tasks.Task<TReturnType>> resolve) { }
        public virtual GraphQL.Builders.FieldBuilder<TSourceType, TNewReturnType> Returns<TNewReturnType>() { }
        public virtual GraphQL.Builders.FieldBuilder<TSourceType, TReturnType> Subscribe(System.Func<GraphQL.Subscription.IResolveEventStreamContext<TSourceType>, System.IObservable<TReturnType>> subscribe) { }
        public virtual GraphQL.Builders.FieldBuilder<TSourceType, TReturnType> SubscribeAsync(System.Func<GraphQL.Subscription.IResolveEventStreamContext<TSourceType>, System.Threading.Tasks.Task<System.IObservable<TReturnType>>> subscribeAsync) { }
        public virtual GraphQL.Builders.FieldBuilder<TSourceType, TReturnType> Type(GraphQL.Types.IGraphType type) { }
        public static GraphQL.Builders.FieldBuilder<TSourceType, TReturnType> Create(GraphQL.Types.IGraphType type, string name = "default") { }
        public static GraphQL.Builders.FieldBuilder<TSourceType, TReturnType> Create(System.Type type = null, string name = "default") { }
    }
    public interface IResolveConnectionContext : GraphQL.Execution.IProvideUserContext, GraphQL.IResolveFieldContext
    {
        string After { get; }
        string Before { get; }
        int? First { get; }
        bool IsUnidirectional { get; }
        int? Last { get; }
        int? PageSize { get; }
    }
    public interface IResolveConnectionContext<out T> : GraphQL.Builders.IResolveConnectionContext, GraphQL.Execution.IProvideUserContext, GraphQL.IResolveFieldContext, GraphQL.IResolveFieldContext<T> { }
    public class ResolveConnectionContext<T> : GraphQL.ResolveFieldContext<T>, GraphQL.Builders.IResolveConnectionContext, GraphQL.Builders.IResolveConnectionContext<T>, GraphQL.Execution.IProvideUserContext, GraphQL.IResolveFieldContext, GraphQL.IResolveFieldContext<T>
    {
        public ResolveConnectionContext(GraphQL.IResolveFieldContext context, bool isUnidirectional, int? defaultPageSize) { }
        public string After { get; }
        public string Before { get; }
        public int? First { get; }
        public bool IsUnidirectional { get; }
        public int? Last { get; }
        public int? PageSize { get; }
    }
}
namespace GraphQL.Conversion
{
    public class CamelCaseNameConverter : GraphQL.Conversion.INameConverter
    {
        public static readonly GraphQL.Conversion.CamelCaseNameConverter Instance;
        public CamelCaseNameConverter() { }
        public string NameForArgument(string argumentName, GraphQL.Types.IComplexGraphType parentGraphType, GraphQL.Types.FieldType field) { }
        public string NameForField(string fieldName, GraphQL.Types.IComplexGraphType parentGraphType) { }
    }
    public class DefaultNameConverter : GraphQL.Conversion.INameConverter
    {
        public static readonly GraphQL.Conversion.DefaultNameConverter Instance;
        public DefaultNameConverter() { }
        public string NameForArgument(string argumentName, GraphQL.Types.IComplexGraphType parentGraphType, GraphQL.Types.FieldType field) { }
        public string NameForField(string fieldName, GraphQL.Types.IComplexGraphType parentGraphType) { }
    }
    public interface INameConverter
    {
        string NameForArgument(string argumentName, GraphQL.Types.IComplexGraphType parentGraphType, GraphQL.Types.FieldType field);
        string NameForField(string fieldName, GraphQL.Types.IComplexGraphType parentGraphType);
    }
    public class PascalCaseNameConverter : GraphQL.Conversion.INameConverter
    {
        public static readonly GraphQL.Conversion.PascalCaseNameConverter Instance;
        public PascalCaseNameConverter() { }
        public string NameForArgument(string argumentName, GraphQL.Types.IComplexGraphType parentGraphType, GraphQL.Types.FieldType field) { }
        public string NameForField(string fieldName, GraphQL.Types.IComplexGraphType parentGraphType) { }
    }
}
namespace GraphQL.DataLoader
{
    public class BatchDataLoader<TKey, T> : GraphQL.DataLoader.DataLoaderBase<TKey, T>
    {
        public BatchDataLoader(System.Func<System.Collections.Generic.IEnumerable<TKey>, System.Threading.CancellationToken, System.Threading.Tasks.Task<System.Collections.Generic.IDictionary<TKey, T>>> fetchDelegate, System.Collections.Generic.IEqualityComparer<TKey> keyComparer = null, T defaultValue = default, int maxBatchSize = 2147483647) { }
        public BatchDataLoader(System.Func<System.Collections.Generic.IEnumerable<TKey>, System.Threading.CancellationToken, System.Threading.Tasks.Task<System.Collections.Generic.IEnumerable<T>>> fetchDelegate, System.Func<T, TKey> keySelector, System.Collections.Generic.IEqualityComparer<TKey> keyComparer = null, T defaultValue = default, int maxBatchSize = 2147483647) { }
        protected override System.Threading.Tasks.Task FetchAsync(System.Collections.Generic.IEnumerable<GraphQL.DataLoader.DataLoaderPair<TKey, T>> list, System.Threading.CancellationToken cancellationToken) { }
    }
    public class CollectionBatchDataLoader<TKey, T> : GraphQL.DataLoader.DataLoaderBase<TKey, System.Collections.Generic.IEnumerable<T>>
    {
        public CollectionBatchDataLoader(System.Func<System.Collections.Generic.IEnumerable<TKey>, System.Threading.CancellationToken, System.Threading.Tasks.Task<System.Linq.ILookup<TKey, T>>> fetchDelegate, System.Collections.Generic.IEqualityComparer<TKey> keyComparer = null, int maxBatchSize = 2147483647) { }
        public CollectionBatchDataLoader(System.Func<System.Collections.Generic.IEnumerable<TKey>, System.Threading.CancellationToken, System.Threading.Tasks.Task<System.Collections.Generic.IEnumerable<T>>> fetchDelegate, System.Func<T, TKey> keySelector, System.Collections.Generic.IEqualityComparer<TKey> keyComparer = null, int maxBatchSize = 2147483647) { }
        protected override System.Threading.Tasks.Task FetchAsync(System.Collections.Generic.IEnumerable<GraphQL.DataLoader.DataLoaderPair<TKey, System.Collections.Generic.IEnumerable<T>>> list, System.Threading.CancellationToken cancellationToken) { }
    }
    public abstract class DataLoaderBase<TKey, T> : GraphQL.DataLoader.IDataLoader, GraphQL.DataLoader.IDataLoader<TKey, T>
    {
        protected readonly System.Collections.Generic.IEqualityComparer<TKey> EqualityComparer;
        protected readonly int MaxBatchSize;
        public DataLoaderBase() { }
        public DataLoaderBase(bool caching) { }
        public DataLoaderBase(System.Collections.Generic.IEqualityComparer<TKey> equalityComparer) { }
        public DataLoaderBase(bool caching, int maxBatchSize) { }
        public DataLoaderBase(System.Collections.Generic.IEqualityComparer<TKey> equalityComparer, int maxBatchSize) { }
        public DataLoaderBase(bool caching, System.Collections.Generic.IEqualityComparer<TKey> equalityComparer, int maxBatchSize) { }
        public System.Threading.Tasks.Task DispatchAsync(System.Threading.CancellationToken cancellationToken = default) { }
        protected abstract System.Threading.Tasks.Task FetchAsync(System.Collections.Generic.IEnumerable<GraphQL.DataLoader.DataLoaderPair<TKey, T>> list, System.Threading.CancellationToken cancellationToken);
        public virtual GraphQL.DataLoader.IDataLoaderResult<T> LoadAsync(TKey key) { }
    }
    public class DataLoaderContext
    {
        public DataLoaderContext() { }
        public TDataLoader GetOrAdd<TDataLoader>(string loaderKey, System.Func<TDataLoader> dataLoaderFactory)
            where TDataLoader : GraphQL.DataLoader.IDataLoader { }
    }
    public class DataLoaderContextAccessor : GraphQL.DataLoader.IDataLoaderContextAccessor
    {
        public DataLoaderContextAccessor() { }
        public GraphQL.DataLoader.DataLoaderContext Context { get; set; }
    }
    public static class DataLoaderContextExtensions
    {
        public static GraphQL.DataLoader.IDataLoader<TKey, T> GetOrAddBatchLoader<TKey, T>(this GraphQL.DataLoader.DataLoaderContext context, string loaderKey, System.Func<System.Collections.Generic.IEnumerable<TKey>, System.Threading.Tasks.Task<System.Collections.Generic.IDictionary<TKey, T>>> fetchFunc, System.Collections.Generic.IEqualityComparer<TKey> keyComparer = null, T defaultValue = default, int maxBatchSize = 2147483647) { }
        public static GraphQL.DataLoader.IDataLoader<TKey, T> GetOrAddBatchLoader<TKey, T>(this GraphQL.DataLoader.DataLoaderContext context, string loaderKey, System.Func<System.Collections.Generic.IEnumerable<TKey>, System.Threading.CancellationToken, System.Threading.Tasks.Task<System.Collections.Generic.IDictionary<TKey, T>>> fetchFunc, System.Collections.Generic.IEqualityComparer<TKey> keyComparer = null, T defaultValue = default, int maxBatchSize = 2147483647) { }
        public static GraphQL.DataLoader.IDataLoader<TKey, T> GetOrAddBatchLoader<TKey, T>(this GraphQL.DataLoader.DataLoaderContext context, string loaderKey, System.Func<System.Collections.Generic.IEnumerable<TKey>, System.Threading.Tasks.Task<System.Collections.Generic.IEnumerable<T>>> fetchFunc, System.Func<T, TKey> keySelector, System.Collections.Generic.IEqualityComparer<TKey> keyComparer = null, T defaultValue = default, int maxBatchSize = 2147483647) { }
        public static GraphQL.DataLoader.IDataLoader<TKey, T> GetOrAddBatchLoader<TKey, T>(this GraphQL.DataLoader.DataLoaderContext context, string loaderKey, System.Func<System.Collections.Generic.IEnumerable<TKey>, System.Threading.CancellationToken, System.Threading.Tasks.Task<System.Collections.Generic.IEnumerable<T>>> fetchFunc, System.Func<T, TKey> keySelector, System.Collections.Generic.IEqualityComparer<TKey> keyComparer = null, T defaultValue = default, int maxBatchSize = 2147483647) { }
        public static GraphQL.DataLoader.IDataLoader<TKey, System.Collections.Generic.IEnumerable<T>> GetOrAddCollectionBatchLoader<TKey, T>(this GraphQL.DataLoader.DataLoaderContext context, string loaderKey, System.Func<System.Collections.Generic.IEnumerable<TKey>, System.Threading.Tasks.Task<System.Linq.ILookup<TKey, T>>> fetchFunc, System.Collections.Generic.IEqualityComparer<TKey> keyComparer = null, int maxBatchSize = 2147483647) { }
        public static GraphQL.DataLoader.IDataLoader<TKey, System.Collections.Generic.IEnumerable<T>> GetOrAddCollectionBatchLoader<TKey, T>(this GraphQL.DataLoader.DataLoaderContext context, string loaderKey, System.Func<System.Collections.Generic.IEnumerable<TKey>, System.Threading.CancellationToken, System.Threading.Tasks.Task<System.Linq.ILookup<TKey, T>>> fetchFunc, System.Collections.Generic.IEqualityComparer<TKey> keyComparer = null, int maxBatchSize = 2147483647) { }
        public static GraphQL.DataLoader.IDataLoader<TKey, System.Collections.Generic.IEnumerable<T>> GetOrAddCollectionBatchLoader<TKey, T>(this GraphQL.DataLoader.DataLoaderContext context, string loaderKey, System.Func<System.Collections.Generic.IEnumerable<TKey>, System.Threading.Tasks.Task<System.Collections.Generic.IEnumerable<T>>> fetchFunc, System.Func<T, TKey> keySelector, System.Collections.Generic.IEqualityComparer<TKey> keyComparer = null, int maxBatchSize = 2147483647) { }
        public static GraphQL.DataLoader.IDataLoader<TKey, System.Collections.Generic.IEnumerable<T>> GetOrAddCollectionBatchLoader<TKey, T>(this GraphQL.DataLoader.DataLoaderContext context, string loaderKey, System.Func<System.Collections.Generic.IEnumerable<TKey>, System.Threading.CancellationToken, System.Threading.Tasks.Task<System.Collections.Generic.IEnumerable<T>>> fetchFunc, System.Func<T, TKey> keySelector, System.Collections.Generic.IEqualityComparer<TKey> keyComparer = null, int maxBatchSize = 2147483647) { }
        public static GraphQL.DataLoader.IDataLoader<T> GetOrAddLoader<T>(this GraphQL.DataLoader.DataLoaderContext context, string loaderKey, System.Func<System.Threading.Tasks.Task<T>> fetchFunc) { }
        public static GraphQL.DataLoader.IDataLoader<T> GetOrAddLoader<T>(this GraphQL.DataLoader.DataLoaderContext context, string loaderKey, System.Func<System.Threading.CancellationToken, System.Threading.Tasks.Task<T>> fetchFunc) { }
        public static System.Func<System.Threading.CancellationToken, TResult> WrapNonCancellableFunc<TResult>(System.Func<TResult> func) { }
        public static System.Func<T, System.Threading.CancellationToken, TResult> WrapNonCancellableFunc<T, TResult>(System.Func<T, TResult> func) { }
    }
    public class DataLoaderDocumentListener : GraphQL.Execution.IDocumentExecutionListener
    {
        public DataLoaderDocumentListener(GraphQL.DataLoader.IDataLoaderContextAccessor accessor) { }
        public System.Threading.Tasks.Task AfterExecutionAsync(GraphQL.Execution.IExecutionContext context) { }
        public System.Threading.Tasks.Task AfterValidationAsync(GraphQL.Execution.IExecutionContext context, GraphQL.Validation.IValidationResult validationResult) { }
        public System.Threading.Tasks.Task BeforeExecutionAsync(GraphQL.Execution.IExecutionContext context) { }
        public System.Threading.Tasks.Task BeforeExecutionAwaitedAsync(GraphQL.Execution.IExecutionContext context) { }
        public System.Threading.Tasks.Task BeforeExecutionStepAwaitedAsync(GraphQL.Execution.IExecutionContext context) { }
    }
    public static class DataLoaderExtensions
    {
        public static GraphQL.DataLoader.IDataLoaderResult<T[]> LoadAsync<TKey, T>(this GraphQL.DataLoader.IDataLoader<TKey, T> dataLoader, System.Collections.Generic.IEnumerable<TKey> keys) { }
        public static GraphQL.DataLoader.IDataLoaderResult<T[]> LoadAsync<TKey, T>(this GraphQL.DataLoader.IDataLoader<TKey, T> dataLoader, params TKey[] keys) { }
        public static GraphQL.Builders.FieldBuilder<TSourceType, TReturnType> ResolveAsync<TSourceType, TReturnType>(this GraphQL.Builders.FieldBuilder<TSourceType, TReturnType> builder, System.Func<GraphQL.IResolveFieldContext<TSourceType>, GraphQL.DataLoader.IDataLoaderResult<GraphQL.DataLoader.IDataLoaderResult<GraphQL.DataLoader.IDataLoaderResult<TReturnType>>>> resolve) { }
        public static GraphQL.Builders.FieldBuilder<TSourceType, TReturnType> ResolveAsync<TSourceType, TReturnType>(this GraphQL.Builders.FieldBuilder<TSourceType, TReturnType> builder, System.Func<GraphQL.IResolveFieldContext<TSourceType>, GraphQL.DataLoader.IDataLoaderResult<GraphQL.DataLoader.IDataLoaderResult<TReturnType>>> resolve) { }
        public static GraphQL.Builders.FieldBuilder<TSourceType, TReturnType> ResolveAsync<TSourceType, TReturnType>(this GraphQL.Builders.FieldBuilder<TSourceType, TReturnType> builder, System.Func<GraphQL.IResolveFieldContext<TSourceType>, GraphQL.DataLoader.IDataLoaderResult<TReturnType>> resolve) { }
        public static GraphQL.Builders.FieldBuilder<TSourceType, TReturnType> ResolveAsync<TSourceType, TReturnType>(this GraphQL.Builders.FieldBuilder<TSourceType, TReturnType> builder, System.Func<GraphQL.IResolveFieldContext<TSourceType>, System.Threading.Tasks.Task<GraphQL.DataLoader.IDataLoaderResult<GraphQL.DataLoader.IDataLoaderResult<GraphQL.DataLoader.IDataLoaderResult<TReturnType>>>>> resolve) { }
        public static GraphQL.Builders.FieldBuilder<TSourceType, TReturnType> ResolveAsync<TSourceType, TReturnType>(this GraphQL.Builders.FieldBuilder<TSourceType, TReturnType> builder, System.Func<GraphQL.IResolveFieldContext<TSourceType>, System.Threading.Tasks.Task<GraphQL.DataLoader.IDataLoaderResult<GraphQL.DataLoader.IDataLoaderResult<TReturnType>>>> resolve) { }
        public static GraphQL.Builders.FieldBuilder<TSourceType, TReturnType> ResolveAsync<TSourceType, TReturnType>(this GraphQL.Builders.FieldBuilder<TSourceType, TReturnType> builder, System.Func<GraphQL.IResolveFieldContext<TSourceType>, System.Threading.Tasks.Task<GraphQL.DataLoader.IDataLoaderResult<TReturnType>>> resolve) { }
        public static GraphQL.DataLoader.IDataLoaderResult<TResult> Then<T, TResult>(this GraphQL.DataLoader.IDataLoaderResult<T> parent, System.Func<T, System.Threading.Tasks.Task<TResult>> chainedDelegate) { }
        public static GraphQL.DataLoader.IDataLoaderResult<TResult> Then<T, TResult>(this GraphQL.DataLoader.IDataLoaderResult<T> parent, System.Func<T, TResult> chainedDelegate) { }
        public static GraphQL.DataLoader.IDataLoaderResult<TResult> Then<T, TResult>(this GraphQL.DataLoader.IDataLoaderResult<T> parent, System.Func<T, System.Threading.CancellationToken, System.Threading.Tasks.Task<TResult>> chainedDelegate) { }
    }
    public sealed class DataLoaderPair<TKey, T> : GraphQL.DataLoader.IDataLoaderResult, GraphQL.DataLoader.IDataLoaderResult<T>
    {
        public DataLoaderPair(GraphQL.DataLoader.IDataLoader loader, TKey key) { }
        public bool IsResultSet { get; }
        public TKey Key { get; }
        public GraphQL.DataLoader.IDataLoader Loader { get; }
        public T Result { get; }
        public System.Threading.Tasks.Task<T> GetResultAsync(System.Threading.CancellationToken cancellationToken = default) { }
        public void SetResult(T value) { }
    }
    public class DataLoaderResult<T> : GraphQL.DataLoader.IDataLoaderResult, GraphQL.DataLoader.IDataLoaderResult<T>
    {
        public DataLoaderResult(System.Threading.Tasks.Task<T> result) { }
        public DataLoaderResult(T result) { }
        public System.Threading.Tasks.Task<T> GetResultAsync(System.Threading.CancellationToken cancellationToken = default) { }
    }
    public interface IDataLoader
    {
        System.Threading.Tasks.Task DispatchAsync(System.Threading.CancellationToken cancellationToken = default);
    }
    public interface IDataLoaderContextAccessor
    {
        GraphQL.DataLoader.DataLoaderContext Context { get; set; }
    }
    public interface IDataLoaderResult
    {
        System.Threading.Tasks.Task<object> GetResultAsync(System.Threading.CancellationToken cancellationToken = default);
    }
    public interface IDataLoaderResult<T> : GraphQL.DataLoader.IDataLoaderResult
    {
        System.Threading.Tasks.Task<T> GetResultAsync(System.Threading.CancellationToken cancellationToken = default);
    }
    public interface IDataLoader<T>
    {
        GraphQL.DataLoader.IDataLoaderResult<T> LoadAsync();
    }
    public interface IDataLoader<TKey, T>
    {
        GraphQL.DataLoader.IDataLoaderResult<T> LoadAsync(TKey key);
    }
    public class SimpleDataLoader<T> : GraphQL.DataLoader.IDataLoader, GraphQL.DataLoader.IDataLoaderResult, GraphQL.DataLoader.IDataLoaderResult<T>, GraphQL.DataLoader.IDataLoader<T>
    {
        public SimpleDataLoader(System.Func<System.Threading.CancellationToken, System.Threading.Tasks.Task<T>> fetchDelegate) { }
        public System.Threading.Tasks.Task DispatchAsync(System.Threading.CancellationToken cancellationToken = default) { }
        public System.Threading.Tasks.Task<T> GetResultAsync(System.Threading.CancellationToken cancellationToken = default) { }
        public GraphQL.DataLoader.IDataLoaderResult<T> LoadAsync() { }
    }
}
namespace GraphQL.Execution
{
    public class ArrayExecutionNode : GraphQL.Execution.ExecutionNode, GraphQL.Execution.IParentExecutionNode
    {
        public ArrayExecutionNode(GraphQL.Execution.ExecutionNode parent, GraphQL.Types.IGraphType graphType, GraphQL.Language.AST.Field field, GraphQL.Types.FieldType fieldDefinition, int? indexInParentNode) { }
        public System.Collections.Generic.List<GraphQL.Execution.ExecutionNode> Items { get; set; }
        public override object ToValue() { }
    }
    public abstract class DocumentError : GraphQL.ExecutionError
    {
        public DocumentError(string message) { }
        public DocumentError(string message, System.Exception innerException) { }
    }
    public abstract class DocumentExecutionListenerBase : GraphQL.Execution.IDocumentExecutionListener
    {
        protected DocumentExecutionListenerBase() { }
        public virtual System.Threading.Tasks.Task AfterExecutionAsync(GraphQL.Execution.IExecutionContext context) { }
        public virtual System.Threading.Tasks.Task AfterValidationAsync(GraphQL.Execution.IExecutionContext context, GraphQL.Validation.IValidationResult validationResult) { }
        public virtual System.Threading.Tasks.Task BeforeExecutionAsync(GraphQL.Execution.IExecutionContext context) { }
        [System.Obsolete]
        public virtual System.Threading.Tasks.Task BeforeExecutionAwaitedAsync(GraphQL.Execution.IExecutionContext context) { }
        [System.Obsolete]
        public virtual System.Threading.Tasks.Task BeforeExecutionStepAwaitedAsync(GraphQL.Execution.IExecutionContext context) { }
    }
    public struct ErrorInfo
    {
        public System.Collections.Generic.IDictionary<string, object> Extensions;
        public string Message;
    }
    public class ErrorInfoProvider : GraphQL.Execution.IErrorInfoProvider
    {
        public ErrorInfoProvider() { }
        public ErrorInfoProvider(GraphQL.Execution.ErrorInfoProviderOptions options) { }
        public ErrorInfoProvider(System.Action<GraphQL.Execution.ErrorInfoProviderOptions> optionsBuilder) { }
        protected virtual System.Collections.Generic.IEnumerable<string> GetCodesForError(GraphQL.ExecutionError executionError) { }
        public virtual GraphQL.Execution.ErrorInfo GetInfo(GraphQL.ExecutionError executionError) { }
        public static string GetErrorCode(System.Exception exception) { }
        public static string GetErrorCode(System.Type exceptionType) { }
        public static string GetErrorCode<T>()
            where T : System.Exception { }
    }
    public class ErrorInfoProviderOptions
    {
        public ErrorInfoProviderOptions() { }
        public bool ExposeCode { get; set; }
        public bool ExposeCodes { get; set; }
        public bool ExposeData { get; set; }
        public bool ExposeExceptionStackTrace { get; set; }
        public bool ExposeExtensions { get; set; }
    }
    public class ExecutionContext : GraphQL.Execution.IExecutionContext, GraphQL.Execution.IProvideUserContext
    {
        public ExecutionContext() { }
        public System.Threading.CancellationToken CancellationToken { get; set; }
        public GraphQL.Language.AST.Document Document { get; set; }
        public GraphQL.ExecutionErrors Errors { get; set; }
        public System.Collections.Generic.Dictionary<string, object> Extensions { get; set; }
        public GraphQL.Language.AST.Fragments Fragments { get; set; }
        public System.Collections.Generic.List<GraphQL.Execution.IDocumentExecutionListener> Listeners { get; set; }
        public int? MaxParallelExecutionCount { get; set; }
        public GraphQL.Instrumentation.Metrics Metrics { get; set; }
        public GraphQL.Language.AST.Operation Operation { get; set; }
        public System.IServiceProvider RequestServices { get; set; }
        public object RootValue { get; set; }
        public GraphQL.Types.ISchema Schema { get; set; }
        public bool ThrowOnUnhandledException { get; set; }
        public System.Action<GraphQL.Execution.UnhandledExceptionContext> UnhandledExceptionDelegate { get; set; }
        public System.Collections.Generic.IDictionary<string, object> UserContext { get; set; }
        public GraphQL.Language.AST.Variables Variables { get; set; }
    }
    public static class ExecutionHelper
    {
        public static void AssertValidVariableValue(GraphQL.Types.ISchema schema, GraphQL.Types.IGraphType type, object input, string variableName, bool hasDefaultValue) { }
        public static object CoerceValue(GraphQL.Types.ISchema schema, GraphQL.Types.IGraphType type, GraphQL.Language.AST.IValue input, GraphQL.Language.AST.Variables variables = null) { }
        public static System.Collections.Generic.Dictionary<string, GraphQL.Language.AST.Field> CollectFields(GraphQL.Execution.ExecutionContext context, GraphQL.Types.IGraphType specificType, GraphQL.Language.AST.SelectionSet selectionSet) { }
        public static bool DoesFragmentConditionMatch(GraphQL.Execution.ExecutionContext context, string fragmentName, GraphQL.Types.IGraphType type) { }
        public static System.Collections.Generic.Dictionary<string, object> GetArgumentValues(GraphQL.Types.ISchema schema, GraphQL.Types.QueryArguments definitionArguments, GraphQL.Language.AST.Arguments astArguments, GraphQL.Language.AST.Variables variables) { }
        public static GraphQL.Types.FieldType GetFieldDefinition(GraphQL.Types.ISchema schema, GraphQL.Types.IObjectGraphType parentType, GraphQL.Language.AST.Field field) { }
        public static GraphQL.Types.IObjectGraphType GetOperationRootType(GraphQL.Language.AST.Document document, GraphQL.Types.ISchema schema, GraphQL.Language.AST.Operation operation) { }
        public static object GetVariableValue(GraphQL.Language.AST.Document document, GraphQL.Types.ISchema schema, GraphQL.Language.AST.VariableDefinition variable, object input) { }
        public static GraphQL.Language.AST.Variables GetVariableValues(GraphQL.Language.AST.Document document, GraphQL.Types.ISchema schema, GraphQL.Language.AST.VariableDefinitions variableDefinitions, GraphQL.Inputs inputs) { }
        public static bool ShouldIncludeNode(GraphQL.Execution.ExecutionContext context, GraphQL.Language.AST.Directives directives) { }
    }
    public abstract class ExecutionNode
    {
        protected ExecutionNode(GraphQL.Execution.ExecutionNode parent, GraphQL.Types.IGraphType graphType, GraphQL.Language.AST.Field field, GraphQL.Types.FieldType fieldDefinition, int? indexInParentNode) { }
        public GraphQL.Language.AST.Field Field { get; }
        public GraphQL.Types.FieldType FieldDefinition { get; }
        public GraphQL.Types.IGraphType GraphType { get; }
        public int? IndexInParentNode { get; set; }
        public bool IsResultSet { get; }
        public string Name { get; }
        public GraphQL.Execution.ExecutionNode Parent { get; }
        public System.Collections.Generic.IEnumerable<object> Path { get; }
        public System.Collections.Generic.IEnumerable<object> ResponsePath { get; }
        public object Result { get; set; }
        public object Source { get; set; }
        public GraphQL.Types.IObjectGraphType GetParentType(GraphQL.Types.ISchema schema) { }
        public abstract object ToValue();
    }
    public abstract class ExecutionStrategy : GraphQL.Execution.IExecutionStrategy
    {
        protected ExecutionStrategy() { }
        protected virtual System.Threading.Tasks.Task CompleteDataLoaderNodeAsync(GraphQL.Execution.ExecutionContext context, GraphQL.Execution.ExecutionNode node) { }
        protected virtual void CompleteNode(GraphQL.Execution.ExecutionContext context, GraphQL.Execution.ExecutionNode node) { }
        public virtual System.Threading.Tasks.Task<GraphQL.ExecutionResult> ExecuteAsync(GraphQL.Execution.ExecutionContext context) { }
        protected virtual System.Threading.Tasks.Task ExecuteNodeAsync(GraphQL.Execution.ExecutionContext context, GraphQL.Execution.ExecutionNode node) { }
        protected abstract System.Threading.Tasks.Task ExecuteNodeTreeAsync(GraphQL.Execution.ExecutionContext context, GraphQL.Execution.ObjectExecutionNode rootNode);
        [System.Obsolete]
        protected virtual System.Threading.Tasks.Task OnBeforeExecutionStepAwaitedAsync(GraphQL.Execution.ExecutionContext context) { }
        protected bool ProcessNodeUnhandledException(GraphQL.Execution.ExecutionContext context, GraphQL.Execution.ExecutionNode node, System.Exception ex) { }
        protected void SetNodeError(GraphQL.Execution.ExecutionContext context, GraphQL.Execution.ExecutionNode node, GraphQL.ExecutionError error) { }
        protected virtual void ValidateNodeResult(GraphQL.Execution.ExecutionContext context, GraphQL.Execution.ExecutionNode node) { }
        public static GraphQL.Execution.ExecutionNode BuildExecutionNode(GraphQL.Execution.ExecutionNode parent, GraphQL.Types.IGraphType graphType, GraphQL.Language.AST.Field field, GraphQL.Types.FieldType fieldDefinition, int? indexInParentNode = default) { }
        public static GraphQL.Execution.RootExecutionNode BuildExecutionRootNode(GraphQL.Execution.ExecutionContext context, GraphQL.Types.IObjectGraphType rootType) { }
        public static void SetArrayItemNodes(GraphQL.Execution.ExecutionContext context, GraphQL.Execution.ArrayExecutionNode parent) { }
        public static void SetSubFieldNodes(GraphQL.Execution.ExecutionContext context, GraphQL.Execution.ObjectExecutionNode parent) { }
        public static void SetSubFieldNodes(GraphQL.Execution.ExecutionContext context, GraphQL.Execution.ObjectExecutionNode parent, System.Collections.Generic.Dictionary<string, GraphQL.Language.AST.Field> fields) { }
    }
    public class GraphQLDocumentBuilder : GraphQL.Execution.IDocumentBuilder
    {
        public GraphQLDocumentBuilder() { }
        public GraphQL.Language.AST.Document Build(string body) { }
    }
    public interface IDocumentBuilder
    {
        GraphQL.Language.AST.Document Build(string body);
    }
    public interface IDocumentExecutionListener
    {
        System.Threading.Tasks.Task AfterExecutionAsync(GraphQL.Execution.IExecutionContext context);
        System.Threading.Tasks.Task AfterValidationAsync(GraphQL.Execution.IExecutionContext context, GraphQL.Validation.IValidationResult validationResult);
        System.Threading.Tasks.Task BeforeExecutionAsync(GraphQL.Execution.IExecutionContext context);
        [System.Obsolete]
        System.Threading.Tasks.Task BeforeExecutionAwaitedAsync(GraphQL.Execution.IExecutionContext context);
        [System.Obsolete]
        System.Threading.Tasks.Task BeforeExecutionStepAwaitedAsync(GraphQL.Execution.IExecutionContext context);
    }
    public interface IErrorInfoProvider
    {
        GraphQL.Execution.ErrorInfo GetInfo(GraphQL.ExecutionError executionError);
    }
    public interface IExecutionContext : GraphQL.Execution.IProvideUserContext
    {
        System.Threading.CancellationToken CancellationToken { get; }
        GraphQL.Language.AST.Document Document { get; }
        GraphQL.ExecutionErrors Errors { get; }
        System.Collections.Generic.Dictionary<string, object> Extensions { get; }
        GraphQL.Language.AST.Fragments Fragments { get; }
        System.Collections.Generic.List<GraphQL.Execution.IDocumentExecutionListener> Listeners { get; }
        int? MaxParallelExecutionCount { get; }
        GraphQL.Instrumentation.Metrics Metrics { get; }
        GraphQL.Language.AST.Operation Operation { get; }
        System.IServiceProvider RequestServices { get; }
        object RootValue { get; }
        GraphQL.Types.ISchema Schema { get; }
        bool ThrowOnUnhandledException { get; }
        System.Action<GraphQL.Execution.UnhandledExceptionContext> UnhandledExceptionDelegate { get; }
        GraphQL.Language.AST.Variables Variables { get; }
    }
    public interface IExecutionStrategy
    {
        System.Threading.Tasks.Task<GraphQL.ExecutionResult> ExecuteAsync(GraphQL.Execution.ExecutionContext context);
    }
    public interface IParentExecutionNode
    {
        System.Collections.Generic.IEnumerable<GraphQL.Execution.ExecutionNode> GetChildNodes();
    }
    public interface IProvideUserContext
    {
        System.Collections.Generic.IDictionary<string, object> UserContext { get; }
    }
    [System.Serializable]
    public class InvalidOperationError : GraphQL.Execution.DocumentError
    {
        public InvalidOperationError(string message) { }
    }
    [System.Serializable]
    public class InvalidVariableError : GraphQL.Execution.DocumentError
    {
        public InvalidVariableError(string variableName, string message) { }
        public InvalidVariableError(string variableName, string message, System.Exception innerException) { }
    }
    [System.Serializable]
    public class NoOperationError : GraphQL.Execution.DocumentError
    {
        public NoOperationError() { }
    }
    public class NullExecutionNode : GraphQL.Execution.ExecutionNode
    {
        public NullExecutionNode(GraphQL.Execution.ExecutionNode parent, GraphQL.Types.IGraphType graphType, GraphQL.Language.AST.Field field, GraphQL.Types.FieldType fieldDefinition, int? indexInParentNode) { }
        public override object ToValue() { }
    }
    public class ObjectExecutionNode : GraphQL.Execution.ExecutionNode, GraphQL.Execution.IParentExecutionNode
    {
        public ObjectExecutionNode(GraphQL.Execution.ExecutionNode parent, GraphQL.Types.IGraphType graphType, GraphQL.Language.AST.Field field, GraphQL.Types.FieldType fieldDefinition, int? indexInParentNode) { }
        public System.Collections.Generic.IDictionary<string, GraphQL.Execution.ExecutionNode> SubFields { get; set; }
        public GraphQL.Types.IObjectGraphType GetObjectGraphType(GraphQL.Types.ISchema schema) { }
        public override object ToValue() { }
    }
    public class ParallelExecutionStrategy : GraphQL.Execution.ExecutionStrategy
    {
        public ParallelExecutionStrategy() { }
        protected System.Threading.Tasks.Task ExecuteNodeTreeAsync(GraphQL.Execution.ExecutionContext context, GraphQL.Execution.ExecutionNode rootNode) { }
        protected override System.Threading.Tasks.Task ExecuteNodeTreeAsync(GraphQL.Execution.ExecutionContext context, GraphQL.Execution.ObjectExecutionNode rootNode) { }
    }
    public class RootExecutionNode : GraphQL.Execution.ObjectExecutionNode
    {
        public RootExecutionNode(GraphQL.Types.IObjectGraphType graphType) { }
    }
    public class SerialExecutionStrategy : GraphQL.Execution.ExecutionStrategy
    {
        public SerialExecutionStrategy() { }
        protected override System.Threading.Tasks.Task ExecuteNodeTreeAsync(GraphQL.Execution.ExecutionContext context, GraphQL.Execution.ObjectExecutionNode rootNode) { }
    }
    [System.Serializable]
    public class SyntaxError : GraphQL.Execution.DocumentError
    {
        public SyntaxError(GraphQLParser.Exceptions.GraphQLSyntaxErrorException ex) { }
    }
    [System.Serializable]
    public class UnhandledError : GraphQL.ExecutionError
    {
        public UnhandledError(string message, System.Exception innerException) { }
    }
    public class UnhandledExceptionContext
    {
        public UnhandledExceptionContext(GraphQL.Execution.ExecutionContext context, GraphQL.IResolveFieldContext fieldContext, System.Exception originalException) { }
        public GraphQL.Execution.ExecutionContext Context { get; }
        public string ErrorMessage { get; set; }
        public System.Exception Exception { get; set; }
        public GraphQL.IResolveFieldContext FieldContext { get; }
        public System.Exception OriginalException { get; }
    }
    public class ValueExecutionNode : GraphQL.Execution.ExecutionNode
    {
        public ValueExecutionNode(GraphQL.Execution.ExecutionNode parent, GraphQL.Types.ScalarGraphType graphType, GraphQL.Language.AST.Field field, GraphQL.Types.FieldType fieldDefinition, int? indexInParentNode) { }
        public GraphQL.Types.ScalarGraphType GraphType { get; }
        public override object ToValue() { }
    }
}
namespace GraphQL.Instrumentation
{
    public class ApolloTrace
    {
        public ApolloTrace(System.DateTime start, double durationMs) { }
        public long Duration { get; }
        public System.DateTime EndTime { get; }
        public GraphQL.Instrumentation.ApolloTrace.ExecutionTrace Execution { get; }
        public GraphQL.Instrumentation.ApolloTrace.OperationTrace Parsing { get; }
        public System.DateTime StartTime { get; }
        public GraphQL.Instrumentation.ApolloTrace.OperationTrace Validation { get; }
        public int Version { get; }
        public class ExecutionTrace
        {
            public ExecutionTrace() { }
            public System.Collections.Generic.List<GraphQL.Instrumentation.ApolloTrace.ResolverTrace> Resolvers { get; }
        }
        public class OperationTrace
        {
            public OperationTrace() { }
            public long Duration { get; set; }
            public long StartOffset { get; set; }
        }
        public class ResolverTrace : GraphQL.Instrumentation.ApolloTrace.OperationTrace
        {
            public ResolverTrace() { }
            public string FieldName { get; set; }
            public string ParentType { get; set; }
            public System.Collections.Generic.List<object> Path { get; set; }
            public string ReturnType { get; set; }
        }
    }
    public static class ApolloTracingExtensions
    {
        public static GraphQL.Instrumentation.ApolloTrace CreateTrace(GraphQL.Instrumentation.PerfRecord[] perf, System.DateTime start) { }
        public static void EnrichWithApolloTracing(this GraphQL.ExecutionResult result, System.DateTime start) { }
    }
    public class FieldMiddlewareBuilder : GraphQL.Instrumentation.IFieldMiddlewareBuilder
    {
        public FieldMiddlewareBuilder() { }
        public void ApplyTo(GraphQL.Types.ISchema schema) { }
        public GraphQL.Instrumentation.IFieldMiddlewareBuilder Use(System.Func<GraphQL.Types.ISchema, GraphQL.Instrumentation.FieldMiddlewareDelegate, GraphQL.Instrumentation.FieldMiddlewareDelegate> middleware) { }
    }
    public static class FieldMiddlewareBuilderExtensions
    {
        public static GraphQL.Instrumentation.IFieldMiddlewareBuilder Use(this GraphQL.Instrumentation.IFieldMiddlewareBuilder builder, GraphQL.Instrumentation.IFieldMiddleware middleware) { }
        public static GraphQL.Instrumentation.IFieldMiddlewareBuilder Use(this GraphQL.Instrumentation.IFieldMiddlewareBuilder builder, System.Func<GraphQL.Instrumentation.FieldMiddlewareDelegate, GraphQL.Instrumentation.FieldMiddlewareDelegate> middleware) { }
        public static GraphQL.Instrumentation.IFieldMiddlewareBuilder Use(this GraphQL.Instrumentation.IFieldMiddlewareBuilder builder, System.Type middleware) { }
        public static GraphQL.Instrumentation.IFieldMiddlewareBuilder Use<T>(this GraphQL.Instrumentation.IFieldMiddlewareBuilder builder)
            where T : GraphQL.Instrumentation.IFieldMiddleware { }
    }
    public delegate System.Threading.Tasks.Task<object> FieldMiddlewareDelegate(GraphQL.IResolveFieldContext context);
    public interface IFieldMiddleware
    {
        System.Threading.Tasks.Task<object> Resolve(GraphQL.IResolveFieldContext context, GraphQL.Instrumentation.FieldMiddlewareDelegate next);
    }
    public interface IFieldMiddlewareBuilder
    {
        void ApplyTo(GraphQL.Types.ISchema schema);
        GraphQL.Instrumentation.IFieldMiddlewareBuilder Use(System.Func<GraphQL.Types.ISchema, GraphQL.Instrumentation.FieldMiddlewareDelegate, GraphQL.Instrumentation.FieldMiddlewareDelegate> middleware);
    }
    public class InstrumentFieldsMiddleware : GraphQL.Instrumentation.IFieldMiddleware
    {
        public InstrumentFieldsMiddleware() { }
        public System.Threading.Tasks.Task<object> Resolve(GraphQL.IResolveFieldContext context, GraphQL.Instrumentation.FieldMiddlewareDelegate next) { }
    }
    public class Metrics
    {
        public Metrics(bool enabled = true) { }
        public GraphQL.Instrumentation.PerfRecord[] Finish() { }
        public GraphQL.Instrumentation.Metrics SetOperationName(string name) { }
        public GraphQL.Instrumentation.Metrics Start(string operationName) { }
        public GraphQL.Instrumentation.Metrics.Marker Subject(string category, string subject, System.Collections.Generic.Dictionary<string, object> metadata = null) { }
        public readonly struct Marker : System.IDisposable
        {
            public static readonly GraphQL.Instrumentation.Metrics.Marker Empty;
            public Marker(GraphQL.Instrumentation.PerfRecord record, GraphQL.Instrumentation.ValueStopwatch stopwatch) { }
            public void Dispose() { }
        }
    }
    public class PerfRecord
    {
        public PerfRecord(string category, string subject, double start, System.Collections.Generic.Dictionary<string, object> metadata = null) { }
        public string Category { get; set; }
        public double Duration { get; }
        public double End { get; set; }
        public System.Collections.Generic.Dictionary<string, object> Metadata { get; set; }
        public double Start { get; set; }
        public string Subject { get; set; }
        public void MarkEnd(double end) { }
        public T MetaField<T>(string key) { }
    }
    public readonly struct ValueStopwatch
    {
        public System.TimeSpan Elapsed { get; }
        public bool IsActive { get; }
        public static GraphQL.Instrumentation.ValueStopwatch StartNew() { }
    }
}
namespace GraphQL.Introspection
{
    public class AlphabeticalSchemaComparer : GraphQL.Introspection.ISchemaComparer
    {
        public AlphabeticalSchemaComparer() { }
        public virtual System.Collections.Generic.IComparer<GraphQL.Types.DirectiveGraphType> DirectiveComparer { get; }
        public virtual System.Collections.Generic.IComparer<GraphQL.Types.IGraphType> TypeComparer { get; }
        public virtual System.Collections.Generic.IComparer<GraphQL.Types.QueryArgument> ArgumentComparer(GraphQL.Types.IFieldType field) { }
        public virtual System.Collections.Generic.IComparer<GraphQL.Types.EnumValueDefinition> EnumValueComparer(GraphQL.Types.EnumerationGraphType parent) { }
        public virtual System.Collections.Generic.IComparer<GraphQL.Types.IFieldType> FieldComparer(GraphQL.Types.IGraphType parent) { }
    }
    public class DefaultSchemaComparer : GraphQL.Introspection.ISchemaComparer
    {
        public DefaultSchemaComparer() { }
        public virtual System.Collections.Generic.IComparer<GraphQL.Types.DirectiveGraphType> DirectiveComparer { get; }
        public virtual System.Collections.Generic.IComparer<GraphQL.Types.IGraphType> TypeComparer { get; }
        public virtual System.Collections.Generic.IComparer<GraphQL.Types.QueryArgument> ArgumentComparer(GraphQL.Types.IFieldType field) { }
        public virtual System.Collections.Generic.IComparer<GraphQL.Types.EnumValueDefinition> EnumValueComparer(GraphQL.Types.EnumerationGraphType parent) { }
        public virtual System.Collections.Generic.IComparer<GraphQL.Types.IFieldType> FieldComparer(GraphQL.Types.IGraphType parent) { }
    }
    public class DefaultSchemaFilter : GraphQL.Introspection.ISchemaFilter
    {
        public DefaultSchemaFilter() { }
        public virtual System.Threading.Tasks.Task<bool> AllowArgument(GraphQL.Types.IFieldType field, GraphQL.Types.QueryArgument argument) { }
        public virtual System.Threading.Tasks.Task<bool> AllowDirective(GraphQL.Types.DirectiveGraphType directive) { }
        public virtual System.Threading.Tasks.Task<bool> AllowEnumValue(GraphQL.Types.EnumerationGraphType parent, GraphQL.Types.EnumValueDefinition enumValue) { }
        public virtual System.Threading.Tasks.Task<bool> AllowField(GraphQL.Types.IGraphType parent, GraphQL.Types.IFieldType field) { }
        public virtual System.Threading.Tasks.Task<bool> AllowType(GraphQL.Types.IGraphType type) { }
    }
    public interface ISchemaComparer
    {
        System.Collections.Generic.IComparer<GraphQL.Types.DirectiveGraphType> DirectiveComparer { get; }
        System.Collections.Generic.IComparer<GraphQL.Types.IGraphType> TypeComparer { get; }
        System.Collections.Generic.IComparer<GraphQL.Types.QueryArgument> ArgumentComparer(GraphQL.Types.IFieldType field);
        System.Collections.Generic.IComparer<GraphQL.Types.EnumValueDefinition> EnumValueComparer(GraphQL.Types.EnumerationGraphType parent);
        System.Collections.Generic.IComparer<GraphQL.Types.IFieldType> FieldComparer(GraphQL.Types.IGraphType parent);
    }
    public interface ISchemaFilter
    {
        System.Threading.Tasks.Task<bool> AllowArgument(GraphQL.Types.IFieldType field, GraphQL.Types.QueryArgument argument);
        System.Threading.Tasks.Task<bool> AllowDirective(GraphQL.Types.DirectiveGraphType directive);
        System.Threading.Tasks.Task<bool> AllowEnumValue(GraphQL.Types.EnumerationGraphType parent, GraphQL.Types.EnumValueDefinition enumValue);
        System.Threading.Tasks.Task<bool> AllowField(GraphQL.Types.IGraphType parent, GraphQL.Types.IFieldType field);
        System.Threading.Tasks.Task<bool> AllowType(GraphQL.Types.IGraphType type);
    }
    public class SchemaMetaFieldType : GraphQL.Types.FieldType
    {
        public SchemaMetaFieldType() { }
    }
    public enum TypeKind
    {
        [System.ComponentModel.Description("Indicates this type is a scalar.")]
        SCALAR = 0,
        [System.ComponentModel.Description("Indicates this type is an object. `fields` and `possibleTypes` are valid fields.")]
        OBJECT = 1,
        [System.ComponentModel.Description("Indicates this type is an interface. `fields` and `possibleTypes` are valid field" +
            "s.")]
        INTERFACE = 2,
        [System.ComponentModel.Description("Indicates this type is a union. `possibleTypes` is a valid field.")]
        UNION = 3,
        [System.ComponentModel.Description("Indicates this type is an enum. `enumValues` is a valid field.")]
        ENUM = 4,
        [System.ComponentModel.Description("Indicates this type is an input object. `inputFields` is a valid field.")]
        INPUT_OBJECT = 5,
        [System.ComponentModel.Description("Indicates this type is a list. `ofType` is a valid field.")]
        LIST = 6,
        [System.ComponentModel.Description("Indicates this type is a non-null. `ofType` is a valid field.")]
        NON_NULL = 7,
    }
    public class TypeMetaFieldType : GraphQL.Types.FieldType
    {
        public TypeMetaFieldType() { }
    }
    public class TypeNameMetaFieldType : GraphQL.Types.FieldType
    {
        public TypeNameMetaFieldType() { }
    }
    public class @__Directive : GraphQL.Types.ObjectGraphType<GraphQL.Types.DirectiveGraphType>
    {
        public @__Directive() { }
    }
    public class @__DirectiveLocation : GraphQL.Types.EnumerationGraphType<GraphQL.Types.DirectiveLocation>
    {
        public @__DirectiveLocation() { }
    }
    public class @__EnumValue : GraphQL.Types.ObjectGraphType<GraphQL.Types.EnumValueDefinition>
    {
        public @__EnumValue() { }
    }
    public class @__Field : GraphQL.Types.ObjectGraphType<GraphQL.Types.IFieldType>
    {
        public @__Field() { }
    }
    public class @__InputValue : GraphQL.Types.ObjectGraphType<GraphQL.Types.IHaveDefaultValue>
    {
        public @__InputValue() { }
    }
    public class @__Schema : GraphQL.Types.ObjectGraphType<object>
    {
        public @__Schema() { }
    }
    public class @__Type : GraphQL.Types.ObjectGraphType
    {
        public @__Type() { }
    }
    public class @__TypeKind : GraphQL.Types.EnumerationGraphType<GraphQL.Introspection.TypeKind>
    {
        public @__TypeKind() { }
    }
}
namespace GraphQL.Language.AST
{
    public abstract class AbstractNode : GraphQL.Language.AST.INode
    {
        protected AbstractNode() { }
        public virtual System.Collections.Generic.IEnumerable<GraphQL.Language.AST.INode> Children { get; }
        public string Comment { get; }
        public GraphQL.Language.AST.CommentNode CommentNode { get; set; }
        public GraphQL.Language.AST.SourceLocation SourceLocation { get; set; }
    }
    public class Argument : GraphQL.Language.AST.AbstractNode
    {
        public Argument() { }
        public Argument(GraphQL.Language.AST.NameNode name) { }
        public override System.Collections.Generic.IEnumerable<GraphQL.Language.AST.INode> Children { get; }
        public string Name { get; }
        public GraphQL.Language.AST.NameNode NameNode { get; }
        public GraphQL.Language.AST.IValue Value { get; set; }
        public override string ToString() { }
    }
    public class Arguments : GraphQL.Language.AST.AbstractNode, System.Collections.Generic.IEnumerable<GraphQL.Language.AST.Argument>, System.Collections.IEnumerable
    {
        public Arguments() { }
        public override System.Collections.Generic.IEnumerable<GraphQL.Language.AST.INode> Children { get; }
        public void Add(GraphQL.Language.AST.Argument arg) { }
        public System.Collections.Generic.IEnumerator<GraphQL.Language.AST.Argument> GetEnumerator() { }
        public override string ToString() { }
        public GraphQL.Language.AST.IValue ValueFor(string name) { }
    }
    public class BigIntValue : GraphQL.Language.AST.ValueNode<System.Numerics.BigInteger>
    {
        public BigIntValue(System.Numerics.BigInteger value) { }
    }
    public class BooleanValue : GraphQL.Language.AST.ValueNode<bool>
    {
        public BooleanValue(bool value) { }
    }
    public class ByteValue : GraphQL.Language.AST.ValueNode<byte>
    {
        public ByteValue(byte value) { }
    }
    public class CommentNode : GraphQL.Language.AST.AbstractNode
    {
        public CommentNode(string value) { }
        public string Value { get; }
    }
    public class DateTimeOffsetValue : GraphQL.Language.AST.ValueNode<System.DateTimeOffset>
    {
        public DateTimeOffsetValue(System.DateTimeOffset value) { }
    }
    public class DateTimeValue : GraphQL.Language.AST.ValueNode<System.DateTime>
    {
        public DateTimeValue(System.DateTime value) { }
    }
    public class DecimalValue : GraphQL.Language.AST.ValueNode<decimal>
    {
        public DecimalValue(decimal value) { }
    }
    public class Directive : GraphQL.Language.AST.AbstractNode
    {
        public Directive(GraphQL.Language.AST.NameNode node) { }
        public GraphQL.Language.AST.Arguments Arguments { get; set; }
        public override System.Collections.Generic.IEnumerable<GraphQL.Language.AST.INode> Children { get; }
        public string Name { get; }
        public GraphQL.Language.AST.NameNode NameNode { get; set; }
        public override string ToString() { }
    }
    public class Directives : GraphQL.Language.AST.AbstractNode, System.Collections.Generic.ICollection<GraphQL.Language.AST.Directive>, System.Collections.Generic.IEnumerable<GraphQL.Language.AST.Directive>, System.Collections.IEnumerable
    {
        public Directives() { }
        public override System.Collections.Generic.IEnumerable<GraphQL.Language.AST.INode> Children { get; }
        public int Count { get; }
        public bool HasDuplicates { get; }
        public bool IsReadOnly { get; }
        public void Add(GraphQL.Language.AST.Directive directive) { }
        public void Clear() { }
        public bool Contains(GraphQL.Language.AST.Directive item) { }
        public void CopyTo(GraphQL.Language.AST.Directive[] array, int arrayIndex) { }
        public GraphQL.Language.AST.Directive Find(string name) { }
        public System.Collections.Generic.IEnumerator<GraphQL.Language.AST.Directive> GetEnumerator() { }
        public bool Remove(GraphQL.Language.AST.Directive item) { }
        public override string ToString() { }
    }
    public class Document : GraphQL.Language.AST.AbstractNode
    {
        public Document() { }
        public override System.Collections.Generic.IEnumerable<GraphQL.Language.AST.INode> Children { get; }
        public GraphQL.Language.AST.Fragments Fragments { get; }
        public GraphQL.Language.AST.Operations Operations { get; }
        public string OriginalQuery { get; set; }
        public void AddDefinition(GraphQL.Language.AST.IDefinition definition) { }
        public override string ToString() { }
    }
    public class EnumValue : GraphQL.Language.AST.AbstractNode, GraphQL.Language.AST.INode, GraphQL.Language.AST.IValue
    {
        public EnumValue(GraphQL.Language.AST.NameNode name) { }
        public EnumValue(string name) { }
        public string Name { get; }
        public GraphQL.Language.AST.NameNode NameNode { get; }
        public override string ToString() { }
    }
    public class Field : GraphQL.Language.AST.AbstractNode, GraphQL.Language.AST.IHaveSelectionSet, GraphQL.Language.AST.INode, GraphQL.Language.AST.ISelection
    {
        public Field() { }
        public Field(GraphQL.Language.AST.NameNode alias, GraphQL.Language.AST.NameNode name) { }
        public string Alias { get; set; }
        public GraphQL.Language.AST.NameNode AliasNode { get; }
        public GraphQL.Language.AST.Arguments Arguments { get; set; }
        public override System.Collections.Generic.IEnumerable<GraphQL.Language.AST.INode> Children { get; }
        public GraphQL.Language.AST.Directives Directives { get; set; }
        public string Name { get; }
        public GraphQL.Language.AST.NameNode NameNode { get; }
        public GraphQL.Language.AST.SelectionSet SelectionSet { get; set; }
        public override string ToString() { }
    }
    public class Fields : System.Collections.Generic.IEnumerable<GraphQL.Language.AST.Field>, System.Collections.IEnumerable
    {
        public void Add(GraphQL.Language.AST.Field field) { }
        public System.Collections.Generic.IEnumerator<GraphQL.Language.AST.Field> GetEnumerator() { }
        public static GraphQL.Language.AST.Fields Empty() { }
        public static System.Collections.Generic.Dictionary<string, GraphQL.Language.AST.Field> op_Implicit(GraphQL.Language.AST.Fields fields) { }
    }
    public class FloatValue : GraphQL.Language.AST.ValueNode<double>
    {
        public FloatValue(double value) { }
    }
    public class FragmentDefinition : GraphQL.Language.AST.AbstractNode, GraphQL.Language.AST.IDefinition, GraphQL.Language.AST.IHaveSelectionSet, GraphQL.Language.AST.INode
    {
        public FragmentDefinition(GraphQL.Language.AST.NameNode node) { }
        public override System.Collections.Generic.IEnumerable<GraphQL.Language.AST.INode> Children { get; }
        public GraphQL.Language.AST.Directives Directives { get; set; }
        public string Name { get; }
        public GraphQL.Language.AST.NameNode NameNode { get; }
        public GraphQL.Language.AST.SelectionSet SelectionSet { get; set; }
        public GraphQL.Language.AST.NamedType Type { get; set; }
        public override string ToString() { }
    }
    public class FragmentSpread : GraphQL.Language.AST.AbstractNode, GraphQL.Language.AST.IFragment, GraphQL.Language.AST.INode, GraphQL.Language.AST.ISelection
    {
        public FragmentSpread(GraphQL.Language.AST.NameNode node) { }
        public override System.Collections.Generic.IEnumerable<GraphQL.Language.AST.INode> Children { get; }
        public GraphQL.Language.AST.Directives Directives { get; set; }
        public string Name { get; }
        public GraphQL.Language.AST.NameNode NameNode { get; }
        public override string ToString() { }
    }
    public class Fragments : System.Collections.Generic.IEnumerable<GraphQL.Language.AST.FragmentDefinition>, System.Collections.IEnumerable
    {
        public Fragments() { }
        public void Add(GraphQL.Language.AST.FragmentDefinition fragment) { }
        public GraphQL.Language.AST.FragmentDefinition FindDefinition(string name) { }
        public System.Collections.Generic.IEnumerator<GraphQL.Language.AST.FragmentDefinition> GetEnumerator() { }
    }
    public class GuidValue : GraphQL.Language.AST.ValueNode<System.Guid>
    {
        public GuidValue(System.Guid value) { }
    }
    public interface IDefinition : GraphQL.Language.AST.INode { }
    public interface IFragment : GraphQL.Language.AST.INode, GraphQL.Language.AST.ISelection { }
    public interface IHaveSelectionSet : GraphQL.Language.AST.INode
    {
        GraphQL.Language.AST.SelectionSet SelectionSet { get; set; }
    }
    public interface INode
    {
        System.Collections.Generic.IEnumerable<GraphQL.Language.AST.INode> Children { get; }
        GraphQL.Language.AST.SourceLocation SourceLocation { get; }
    }
    public interface ISelection : GraphQL.Language.AST.INode { }
    public interface IType : GraphQL.Language.AST.INode { }
    public interface IValue : GraphQL.Language.AST.INode
    {
        object Value { get; }
    }
    public interface IValue<T> : GraphQL.Language.AST.INode, GraphQL.Language.AST.IValue
    {
        T Value { get; }
    }
    public class InlineFragment : GraphQL.Language.AST.AbstractNode, GraphQL.Language.AST.IFragment, GraphQL.Language.AST.IHaveSelectionSet, GraphQL.Language.AST.INode, GraphQL.Language.AST.ISelection
    {
        public InlineFragment() { }
        public override System.Collections.Generic.IEnumerable<GraphQL.Language.AST.INode> Children { get; }
        public GraphQL.Language.AST.Directives Directives { get; set; }
        public GraphQL.Language.AST.SelectionSet SelectionSet { get; set; }
        public GraphQL.Language.AST.NamedType Type { get; set; }
        public override string ToString() { }
    }
    public class IntValue : GraphQL.Language.AST.ValueNode<int>
    {
        public IntValue(int value) { }
    }
    public class ListType : GraphQL.Language.AST.AbstractNode, GraphQL.Language.AST.INode, GraphQL.Language.AST.IType
    {
        public ListType(GraphQL.Language.AST.IType type) { }
        public override System.Collections.Generic.IEnumerable<GraphQL.Language.AST.INode> Children { get; }
        public GraphQL.Language.AST.IType Type { get; }
        public override string ToString() { }
    }
    public class ListValue : GraphQL.Language.AST.AbstractNode, GraphQL.Language.AST.INode, GraphQL.Language.AST.IValue
    {
        public ListValue(System.Collections.Generic.IEnumerable<GraphQL.Language.AST.IValue> values) { }
        public override System.Collections.Generic.IEnumerable<GraphQL.Language.AST.INode> Children { get; }
        public object Value { get; }
        public System.Collections.Generic.IEnumerable<GraphQL.Language.AST.IValue> Values { get; }
        public override string ToString() { }
    }
    public class LongValue : GraphQL.Language.AST.ValueNode<long>
    {
        public LongValue(long value) { }
    }
    public readonly struct NameNode : GraphQL.Language.AST.INode
    {
        public NameNode(string name) { }
        public NameNode(string name, GraphQL.Language.AST.SourceLocation location) { }
        public string Name { get; }
        public GraphQL.Language.AST.SourceLocation SourceLocation { get; }
    }
    public class NamedType : GraphQL.Language.AST.AbstractNode, GraphQL.Language.AST.INode, GraphQL.Language.AST.IType
    {
        public NamedType(GraphQL.Language.AST.NameNode node) { }
        public string Name { get; }
        public GraphQL.Language.AST.NameNode NameNode { get; }
        public override string ToString() { }
    }
    public class NonNullType : GraphQL.Language.AST.AbstractNode, GraphQL.Language.AST.INode, GraphQL.Language.AST.IType
    {
        public NonNullType(GraphQL.Language.AST.IType type) { }
        public override System.Collections.Generic.IEnumerable<GraphQL.Language.AST.INode> Children { get; }
        public GraphQL.Language.AST.IType Type { get; }
        public override string ToString() { }
    }
    public class NullValue : GraphQL.Language.AST.AbstractNode, GraphQL.Language.AST.INode, GraphQL.Language.AST.IValue
    {
        public NullValue() { }
        public override string ToString() { }
    }
    public class ObjectField : GraphQL.Language.AST.AbstractNode
    {
        public ObjectField(GraphQL.Language.AST.NameNode name, GraphQL.Language.AST.IValue value) { }
        public ObjectField(string name, GraphQL.Language.AST.IValue value) { }
        public override System.Collections.Generic.IEnumerable<GraphQL.Language.AST.INode> Children { get; }
        public string Name { get; }
        public GraphQL.Language.AST.NameNode NameNode { get; }
        public GraphQL.Language.AST.IValue Value { get; }
        public override string ToString() { }
    }
    public class ObjectValue : GraphQL.Language.AST.AbstractNode, GraphQL.Language.AST.INode, GraphQL.Language.AST.IValue
    {
        public ObjectValue(System.Collections.Generic.IEnumerable<GraphQL.Language.AST.ObjectField> fields) { }
        public override System.Collections.Generic.IEnumerable<GraphQL.Language.AST.INode> Children { get; }
        public System.Collections.Generic.IEnumerable<string> FieldNames { get; }
        public System.Collections.Generic.IEnumerable<GraphQL.Language.AST.ObjectField> ObjectFields { get; }
        public object Value { get; }
        public GraphQL.Language.AST.ObjectField Field(string name) { }
        public override string ToString() { }
    }
    public class Operation : GraphQL.Language.AST.AbstractNode, GraphQL.Language.AST.IDefinition, GraphQL.Language.AST.IHaveSelectionSet, GraphQL.Language.AST.INode
    {
        public Operation(GraphQL.Language.AST.NameNode name) { }
        public override System.Collections.Generic.IEnumerable<GraphQL.Language.AST.INode> Children { get; }
        public GraphQL.Language.AST.Directives Directives { get; set; }
        public string Name { get; }
        public GraphQL.Language.AST.NameNode NameNode { get; }
        public GraphQL.Language.AST.OperationType OperationType { get; set; }
        public GraphQL.Language.AST.SelectionSet SelectionSet { get; set; }
        public GraphQL.Language.AST.VariableDefinitions Variables { get; set; }
        public override string ToString() { }
    }
    public enum OperationType
    {
        Query = 0,
        Mutation = 1,
        Subscription = 2,
    }
    public class Operations : System.Collections.Generic.IEnumerable<GraphQL.Language.AST.Operation>, System.Collections.IEnumerable
    {
        public Operations() { }
        public int Count { get; }
        public void Add(GraphQL.Language.AST.Operation operation) { }
        public System.Collections.Generic.IEnumerator<GraphQL.Language.AST.Operation> GetEnumerator() { }
        public GraphQL.Language.AST.Operation WithName(string operationName) { }
    }
    public class SByteValue : GraphQL.Language.AST.ValueNode<sbyte>
    {
        public SByteValue(sbyte value) { }
    }
    public class SelectionSet : GraphQL.Language.AST.AbstractNode
    {
        public SelectionSet() { }
        public override System.Collections.Generic.IEnumerable<GraphQL.Language.AST.INode> Children { get; }
        public System.Collections.Generic.IList<GraphQL.Language.AST.ISelection> Selections { get; }
        public void Add(GraphQL.Language.AST.ISelection selection) { }
        public GraphQL.Language.AST.SelectionSet Merge(GraphQL.Language.AST.SelectionSet otherSelection) { }
        public void Prepend(GraphQL.Language.AST.ISelection selection) { }
        public override string ToString() { }
    }
    public class ShortValue : GraphQL.Language.AST.ValueNode<short>
    {
        public ShortValue(short value) { }
    }
    public readonly struct SourceLocation : System.IEquatable<GraphQL.Language.AST.SourceLocation>
    {
        public SourceLocation(int start, int end) { }
        public int End { get; }
        public int Start { get; }
        public bool Equals(GraphQL.Language.AST.SourceLocation other) { }
        public override bool Equals(object obj) { }
        public override int GetHashCode() { }
        public override string ToString() { }
    }
    public class StringValue : GraphQL.Language.AST.ValueNode<string>
    {
        public StringValue(string value) { }
    }
    public class TimeSpanValue : GraphQL.Language.AST.ValueNode<System.TimeSpan>
    {
        public TimeSpanValue(System.TimeSpan value) { }
    }
    public class UIntValue : GraphQL.Language.AST.ValueNode<uint>
    {
        public UIntValue(uint value) { }
    }
    public class ULongValue : GraphQL.Language.AST.ValueNode<ulong>
    {
        public ULongValue(ulong value) { }
    }
    public class UShortValue : GraphQL.Language.AST.ValueNode<ushort>
    {
        public UShortValue(ushort value) { }
    }
    public class UriValue : GraphQL.Language.AST.ValueNode<System.Uri>
    {
        public UriValue(System.Uri value) { }
    }
    public abstract class ValueNode<T> : GraphQL.Language.AST.AbstractNode, GraphQL.Language.AST.INode, GraphQL.Language.AST.IValue, GraphQL.Language.AST.IValue<T>
    {
        protected ValueNode() { }
        public T Value { get; set; }
        public override string ToString() { }
    }
    public class Variable
    {
        public Variable() { }
        public string Name { get; set; }
        public object Value { get; set; }
    }
    public class VariableDefinition : GraphQL.Language.AST.AbstractNode
    {
        public VariableDefinition() { }
        public VariableDefinition(GraphQL.Language.AST.NameNode node) { }
        public override System.Collections.Generic.IEnumerable<GraphQL.Language.AST.INode> Children { get; }
        public GraphQL.Language.AST.IValue DefaultValue { get; set; }
        public string Name { get; }
        public GraphQL.Language.AST.NameNode NameNode { get; set; }
        public GraphQL.Language.AST.IType Type { get; set; }
        public override string ToString() { }
    }
    public class VariableDefinitions : System.Collections.Generic.IEnumerable<GraphQL.Language.AST.VariableDefinition>, System.Collections.IEnumerable
    {
        public VariableDefinitions() { }
        public void Add(GraphQL.Language.AST.VariableDefinition variable) { }
        public System.Collections.Generic.IEnumerator<GraphQL.Language.AST.VariableDefinition> GetEnumerator() { }
        public override string ToString() { }
    }
    public class VariableReference : GraphQL.Language.AST.AbstractNode, GraphQL.Language.AST.INode, GraphQL.Language.AST.IValue
    {
        public VariableReference(GraphQL.Language.AST.NameNode name) { }
        public string Name { get; }
        public GraphQL.Language.AST.NameNode NameNode { get; }
        public override string ToString() { }
    }
    public class Variables : System.Collections.Generic.IEnumerable<GraphQL.Language.AST.Variable>, System.Collections.IEnumerable
    {
        public Variables() { }
        public void Add(GraphQL.Language.AST.Variable variable) { }
        public System.Collections.Generic.IEnumerator<GraphQL.Language.AST.Variable> GetEnumerator() { }
        public override string ToString() { }
        public object ValueFor(string name) { }
    }
}
namespace GraphQL.Language
{
    public static class CoreToVanillaConverter
    {
        public static GraphQL.Language.AST.Document Convert(GraphQLParser.AST.GraphQLDocument source) { }
    }
}
namespace GraphQL.Reflection
{
    public interface IAccessor
    {
        System.Type DeclaringType { get; }
        string FieldName { get; }
        System.Reflection.MethodInfo MethodInfo { get; }
        System.Reflection.ParameterInfo[] Parameters { get; }
        System.Type ReturnType { get; }
        System.Collections.Generic.IEnumerable<T> GetAttributes<T>()
            where T : System.Attribute;
        object GetValue(object target, object[] arguments);
    }
}
namespace GraphQL.Resolvers
{
    public class AsyncEventStreamResolver : GraphQL.Resolvers.IAsyncEventStreamResolver
    {
        public AsyncEventStreamResolver(GraphQL.Reflection.IAccessor accessor, System.IServiceProvider serviceProvider) { }
    }
    public class AsyncEventStreamResolver<T> : GraphQL.Resolvers.IAsyncEventStreamResolver, GraphQL.Resolvers.IAsyncEventStreamResolver<T>
    {
        public AsyncEventStreamResolver(System.Func<GraphQL.Subscription.IResolveEventStreamContext, System.Threading.Tasks.Task<System.IObservable<T>>> subscriber) { }
        public System.Threading.Tasks.Task<System.IObservable<T>> SubscribeAsync(GraphQL.Subscription.IResolveEventStreamContext context) { }
    }
    public class AsyncEventStreamResolver<TSourceType, TReturnType> : GraphQL.Resolvers.IAsyncEventStreamResolver, GraphQL.Resolvers.IAsyncEventStreamResolver<TReturnType>
    {
        public AsyncEventStreamResolver(System.Func<GraphQL.Subscription.IResolveEventStreamContext<TSourceType>, System.Threading.Tasks.Task<System.IObservable<TReturnType>>> subscriber) { }
        public System.Threading.Tasks.Task<System.IObservable<TReturnType>> SubscribeAsync(GraphQL.Subscription.IResolveEventStreamContext context) { }
    }
    public class AsyncFieldResolver<TReturnType> : GraphQL.Resolvers.IFieldResolver, GraphQL.Resolvers.IFieldResolver<System.Threading.Tasks.Task<TReturnType>>
    {
        public AsyncFieldResolver(System.Func<GraphQL.IResolveFieldContext, System.Threading.Tasks.Task<TReturnType>> resolver) { }
        public System.Threading.Tasks.Task<TReturnType> Resolve(GraphQL.IResolveFieldContext context) { }
    }
    public class AsyncFieldResolver<TSourceType, TReturnType> : GraphQL.Resolvers.IFieldResolver, GraphQL.Resolvers.IFieldResolver<System.Threading.Tasks.Task<TReturnType>>
    {
        public AsyncFieldResolver(System.Func<GraphQL.IResolveFieldContext<TSourceType>, System.Threading.Tasks.Task<TReturnType>> resolver) { }
        public System.Threading.Tasks.Task<TReturnType> Resolve(GraphQL.IResolveFieldContext context) { }
    }
    public class DelegateFieldModelBinderResolver : GraphQL.Resolvers.IFieldResolver
    {
        public DelegateFieldModelBinderResolver(System.Delegate resolver) { }
        public object Resolve(GraphQL.IResolveFieldContext context) { }
    }
    public class EventStreamResolver : GraphQL.Resolvers.IEventStreamResolver
    {
        public EventStreamResolver(GraphQL.Reflection.IAccessor accessor, System.IServiceProvider serviceProvider) { }
        public System.IObservable<object> Subscribe(GraphQL.Subscription.IResolveEventStreamContext context) { }
    }
    public class EventStreamResolver<T> : GraphQL.Resolvers.IEventStreamResolver, GraphQL.Resolvers.IEventStreamResolver<T>
    {
        public EventStreamResolver(System.Func<GraphQL.Subscription.IResolveEventStreamContext, System.IObservable<T>> subscriber) { }
        public System.IObservable<T> Subscribe(GraphQL.Subscription.IResolveEventStreamContext context) { }
    }
    public class EventStreamResolver<TSourceType, TReturnType> : GraphQL.Resolvers.IEventStreamResolver, GraphQL.Resolvers.IEventStreamResolver<TReturnType>
    {
        public EventStreamResolver(System.Func<GraphQL.Subscription.IResolveEventStreamContext<TSourceType>, System.IObservable<TReturnType>> subscriber) { }
        public System.IObservable<TReturnType> Subscribe(GraphQL.Subscription.IResolveEventStreamContext context) { }
    }
    public class ExpressionFieldResolver<TSourceType, TProperty> : GraphQL.Resolvers.IFieldResolver, GraphQL.Resolvers.IFieldResolver<TProperty>
    {
        public ExpressionFieldResolver(System.Linq.Expressions.Expression<System.Func<TSourceType, TProperty>> property) { }
        public TProperty Resolve(GraphQL.IResolveFieldContext context) { }
    }
    public static class FieldResolverExtensions
    {
        public static System.Threading.Tasks.Task<object> ResolveAsync(this GraphQL.Resolvers.IFieldResolver resolver, GraphQL.IResolveFieldContext context) { }
    }
    public class FuncFieldResolver<TReturnType> : GraphQL.Resolvers.IFieldResolver, GraphQL.Resolvers.IFieldResolver<TReturnType>
    {
        public FuncFieldResolver(System.Func<GraphQL.IResolveFieldContext, TReturnType> resolver) { }
        public TReturnType Resolve(GraphQL.IResolveFieldContext context) { }
    }
    public class FuncFieldResolver<TSourceType, TReturnType> : GraphQL.Resolvers.IFieldResolver, GraphQL.Resolvers.IFieldResolver<TReturnType>
    {
        public FuncFieldResolver(System.Func<GraphQL.IResolveFieldContext<TSourceType>, TReturnType> resolver) { }
        public TReturnType Resolve(GraphQL.IResolveFieldContext context) { }
    }
    public interface IAsyncEventStreamResolver
    {
        System.Threading.Tasks.Task<System.IObservable<object>> SubscribeAsync(GraphQL.Subscription.IResolveEventStreamContext context);
    }
    public interface IAsyncEventStreamResolver<T> : GraphQL.Resolvers.IAsyncEventStreamResolver
    {
        System.Threading.Tasks.Task<System.IObservable<T>> SubscribeAsync(GraphQL.Subscription.IResolveEventStreamContext context);
    }
    public interface IEventStreamResolver
    {
        System.IObservable<object> Subscribe(GraphQL.Subscription.IResolveEventStreamContext context);
    }
    public interface IEventStreamResolver<out T> : GraphQL.Resolvers.IEventStreamResolver
    {
        System.IObservable<T> Subscribe(GraphQL.Subscription.IResolveEventStreamContext context);
    }
    public interface IFieldResolver
    {
        object Resolve(GraphQL.IResolveFieldContext context);
    }
    public interface IFieldResolver<out T> : GraphQL.Resolvers.IFieldResolver
    {
        T Resolve(GraphQL.IResolveFieldContext context);
    }
    public class NameFieldResolver : GraphQL.Resolvers.IFieldResolver
    {
        public static GraphQL.Resolvers.NameFieldResolver Instance { get; }
        public object Resolve(GraphQL.IResolveFieldContext context) { }
    }
}
namespace GraphQL.Subscription
{
    public interface IResolveEventStreamContext : GraphQL.Execution.IProvideUserContext, GraphQL.IResolveFieldContext { }
    public interface IResolveEventStreamContext<out TSource> : GraphQL.Execution.IProvideUserContext, GraphQL.IResolveFieldContext, GraphQL.IResolveFieldContext<TSource>, GraphQL.Subscription.IResolveEventStreamContext { }
    public class ResolveEventStreamContext : GraphQL.Subscription.ResolveEventStreamContext<object>, GraphQL.Execution.IProvideUserContext, GraphQL.IResolveFieldContext, GraphQL.Subscription.IResolveEventStreamContext
    {
        public ResolveEventStreamContext() { }
    }
    public class ResolveEventStreamContext<T> : GraphQL.ResolveFieldContext<T>, GraphQL.Execution.IProvideUserContext, GraphQL.IResolveFieldContext, GraphQL.IResolveFieldContext<T>, GraphQL.Subscription.IResolveEventStreamContext, GraphQL.Subscription.IResolveEventStreamContext<T>
    {
        public ResolveEventStreamContext() { }
        public ResolveEventStreamContext(GraphQL.Subscription.IResolveEventStreamContext context) { }
    }
    public class SubscriptionExecutionResult : GraphQL.ExecutionResult
    {
        public SubscriptionExecutionResult() { }
        public SubscriptionExecutionResult(GraphQL.ExecutionResult result) { }
        public System.Collections.Generic.IDictionary<string, System.IObservable<GraphQL.ExecutionResult>> Streams { get; set; }
    }
}
namespace GraphQL.Types
{
    public static class AbstractGraphTypeExtensions
    {
        public static GraphQL.Types.IObjectGraphType GetObjectType(this GraphQL.Types.IAbstractGraphType abstractType, object value, GraphQL.Types.ISchema schema) { }
        public static GraphQL.Types.IObjectGraphType GetTypeOf(this GraphQL.Types.IAbstractGraphType abstractType, object value) { }
        public static bool IsPossibleType(this GraphQL.Types.IAbstractGraphType abstractType, GraphQL.Types.IGraphType type) { }
    }
    public class AutoRegisteringInputObjectGraphType<TSourceType> : GraphQL.Types.InputObjectGraphType<TSourceType>
    {
        public AutoRegisteringInputObjectGraphType() { }
        public AutoRegisteringInputObjectGraphType(params System.Linq.Expressions.Expression<>[] excludedProperties) { }
        protected virtual System.Collections.Generic.IEnumerable<System.Reflection.PropertyInfo> GetRegisteredProperties() { }
    }
    public class AutoRegisteringObjectGraphType<TSourceType> : GraphQL.Types.ObjectGraphType<TSourceType>
    {
        public AutoRegisteringObjectGraphType() { }
        public AutoRegisteringObjectGraphType(params System.Linq.Expressions.Expression<>[] excludedProperties) { }
        protected virtual System.Collections.Generic.IEnumerable<System.Reflection.PropertyInfo> GetRegisteredProperties() { }
    }
    public class BigIntGraphType : GraphQL.Types.ScalarGraphType
    {
        public BigIntGraphType() { }
        public override object ParseLiteral(GraphQL.Language.AST.IValue value) { }
        public override object ParseValue(object value) { }
    }
    public class BooleanGraphType : GraphQL.Types.ScalarGraphType
    {
        public BooleanGraphType() { }
        public override object ParseLiteral(GraphQL.Language.AST.IValue value) { }
        public override object ParseValue(object value) { }
    }
    public class ByteGraphType : GraphQL.Types.ScalarGraphType
    {
        public ByteGraphType() { }
        public override object ParseLiteral(GraphQL.Language.AST.IValue value) { }
        public override object ParseValue(object value) { }
    }
    public abstract class ComplexGraphType<TSourceType> : GraphQL.Types.GraphType, GraphQL.Types.IComplexGraphType, GraphQL.Types.IGraphType, GraphQL.Types.INamedType, GraphQL.Types.IProvideMetadata
    {
        protected ComplexGraphType() { }
        public System.Collections.Generic.IEnumerable<GraphQL.Types.FieldType> Fields { get; }
        public virtual GraphQL.Types.FieldType AddField(GraphQL.Types.FieldType fieldType) { }
        public GraphQL.Builders.ConnectionBuilder<TSourceType> Connection<TNodeType>()
            where TNodeType : GraphQL.Types.IGraphType { }
        public GraphQL.Builders.ConnectionBuilder<TSourceType> Connection<TNodeType, TEdgeType>()
            where TNodeType : GraphQL.Types.IGraphType
            where TEdgeType : GraphQL.Types.Relay.EdgeType<TNodeType> { }
        public GraphQL.Builders.ConnectionBuilder<TSourceType> Connection<TNodeType, TEdgeType, TConnectionType>()
            where TNodeType : GraphQL.Types.IGraphType
            where TEdgeType : GraphQL.Types.Relay.EdgeType<TNodeType>
            where TConnectionType : GraphQL.Types.Relay.ConnectionType<TNodeType, TEdgeType> { }
        public GraphQL.Types.FieldType Field(System.Type type, string name, string description = null, GraphQL.Types.QueryArguments arguments = null, System.Func<GraphQL.IResolveFieldContext<TSourceType>, object> resolve = null, string deprecationReason = null) { }
        public virtual GraphQL.Builders.FieldBuilder<TSourceType, object> Field<TGraphType>() { }
        public virtual GraphQL.Builders.FieldBuilder<TSourceType, TProperty> Field<TProperty>(System.Linq.Expressions.Expression<System.Func<TSourceType, TProperty>> expression, bool nullable = false, System.Type type = null) { }
        public virtual GraphQL.Builders.FieldBuilder<TSourceType, TProperty> Field<TProperty>(string name, System.Linq.Expressions.Expression<System.Func<TSourceType, TProperty>> expression, bool nullable = false, System.Type type = null) { }
        public GraphQL.Types.FieldType Field<TGraphType>(string name, string description = null, GraphQL.Types.QueryArguments arguments = null, System.Func<GraphQL.IResolveFieldContext<TSourceType>, object> resolve = null, string deprecationReason = null)
            where TGraphType : GraphQL.Types.IGraphType { }
        public virtual GraphQL.Builders.FieldBuilder<TSourceType, TReturnType> Field<TGraphType, TReturnType>(string name = "default") { }
        public GraphQL.Types.FieldType FieldAsync(System.Type type, string name, string description = null, GraphQL.Types.QueryArguments arguments = null, System.Func<GraphQL.IResolveFieldContext<TSourceType>, System.Threading.Tasks.Task<object>> resolve = null, string deprecationReason = null) { }
        public GraphQL.Types.FieldType FieldAsync<TGraphType>(string name, string description = null, GraphQL.Types.QueryArguments arguments = null, System.Func<GraphQL.IResolveFieldContext<TSourceType>, System.Threading.Tasks.Task<object>> resolve = null, string deprecationReason = null)
            where TGraphType : GraphQL.Types.IGraphType { }
        public GraphQL.Types.FieldType FieldAsync<TGraphType, TReturnType>(string name, string description = null, GraphQL.Types.QueryArguments arguments = null, System.Func<GraphQL.IResolveFieldContext<TSourceType>, System.Threading.Tasks.Task<TReturnType>> resolve = null, string deprecationReason = null)
            where TGraphType : GraphQL.Types.IGraphType { }
        public GraphQL.Types.FieldType FieldDelegate<TGraphType>(string name, string description = null, GraphQL.Types.QueryArguments arguments = null, System.Delegate resolve = null, string deprecationReason = null)
            where TGraphType : GraphQL.Types.IGraphType { }
        public GraphQL.Types.FieldType FieldSubscribe<TGraphType>(string name, string description = null, GraphQL.Types.QueryArguments arguments = null, System.Func<GraphQL.IResolveFieldContext<TSourceType>, object> resolve = null, System.Func<GraphQL.Subscription.IResolveEventStreamContext, System.IObservable<object>> subscribe = null, string deprecationReason = null)
            where TGraphType : GraphQL.Types.IGraphType { }
        public GraphQL.Types.FieldType FieldSubscribeAsync<TGraphType>(string name, string description = null, GraphQL.Types.QueryArguments arguments = null, System.Func<GraphQL.IResolveFieldContext<TSourceType>, object> resolve = null, System.Func<GraphQL.Subscription.IResolveEventStreamContext, System.Threading.Tasks.Task<System.IObservable<object>>> subscribeAsync = null, string deprecationReason = null)
            where TGraphType : GraphQL.Types.IGraphType { }
        public GraphQL.Types.FieldType GetField(string name) { }
        public bool HasField(string name) { }
    }
    public class DateGraphType : GraphQL.Types.ScalarGraphType
    {
        public DateGraphType() { }
        public override object ParseLiteral(GraphQL.Language.AST.IValue value) { }
        public override object ParseValue(object value) { }
        public override object Serialize(object value) { }
    }
    public class DateTimeGraphType : GraphQL.Types.ScalarGraphType
    {
        public DateTimeGraphType() { }
        public override object ParseLiteral(GraphQL.Language.AST.IValue value) { }
        public override object ParseValue(object value) { }
    }
    public class DateTimeOffsetGraphType : GraphQL.Types.ScalarGraphType
    {
        public DateTimeOffsetGraphType() { }
        public override object ParseLiteral(GraphQL.Language.AST.IValue value) { }
        public override object ParseValue(object value) { }
    }
    public class DecimalGraphType : GraphQL.Types.ScalarGraphType
    {
        public DecimalGraphType() { }
        public override object ParseLiteral(GraphQL.Language.AST.IValue value) { }
        public override object ParseValue(object value) { }
    }
    public class DirectiveGraphType : GraphQL.Types.INamedType
    {
        public static readonly GraphQL.Types.GraphQLDeprecatedDirective Deprecated;
        public static readonly GraphQL.Types.IncludeDirective Include;
        public static readonly GraphQL.Types.SkipDirective Skip;
        public DirectiveGraphType(string name, System.Collections.Generic.IEnumerable<GraphQL.Types.DirectiveLocation> locations) { }
        public GraphQL.Types.QueryArguments Arguments { get; set; }
        public string Description { get; set; }
        public System.Collections.Generic.List<GraphQL.Types.DirectiveLocation> Locations { get; }
        public string Name { get; set; }
    }
    public enum DirectiveLocation
    {
        [System.ComponentModel.Description("Location adjacent to a query operation.")]
        Query = 0,
        [System.ComponentModel.Description("Location adjacent to a mutation operation.")]
        Mutation = 1,
        [System.ComponentModel.Description("Location adjacent to a subscription operation.")]
        Subscription = 2,
        [System.ComponentModel.Description("Location adjacent to a field.")]
        Field = 3,
        [System.ComponentModel.Description("Location adjacent to a fragment definition.")]
        FragmentDefinition = 4,
        [System.ComponentModel.Description("Location adjacent to a fragment spread.")]
        FragmentSpread = 5,
        [System.ComponentModel.Description("Location adjacent to an inline fragment.")]
        InlineFragment = 6,
        [System.ComponentModel.Description("Location adjacent to a schema definition.")]
        Schema = 7,
        [System.ComponentModel.Description("Location adjacent to a scalar definition.")]
        Scalar = 8,
        [System.ComponentModel.Description("Location adjacent to an object type definition.")]
        Object = 9,
        [System.ComponentModel.Description("Location adjacent to a field definition.")]
        FieldDefinition = 10,
        [System.ComponentModel.Description("Location adjacent to an argument definition.")]
        ArgumentDefinition = 11,
        [System.ComponentModel.Description("Location adjacent to an interface definition.")]
        Interface = 12,
        [System.ComponentModel.Description("Location adjacent to a union definition.")]
        Union = 13,
        [System.ComponentModel.Description("Location adjacent to an enum definition")]
        Enum = 14,
        [System.ComponentModel.Description("Location adjacent to an enum value definition")]
        EnumValue = 15,
        [System.ComponentModel.Description("Location adjacent to an input object type definition.")]
        InputObject = 16,
        [System.ComponentModel.Description("Location adjacent to an input object field definition.")]
        InputFieldDefinition = 17,
    }
    public class EnumValueDefinition : GraphQL.Utilities.MetadataProvider
    {
        public EnumValueDefinition() { }
        public string DeprecationReason { get; set; }
        public string Description { get; set; }
        public string Name { get; set; }
        public object Value { get; set; }
    }
    public class EnumValues : System.Collections.Generic.IEnumerable<GraphQL.Types.EnumValueDefinition>, System.Collections.IEnumerable
    {
        public EnumValues() { }
        public GraphQL.Types.EnumValueDefinition this[string name] { get; }
        public void Add(GraphQL.Types.EnumValueDefinition value) { }
        public GraphQL.Types.EnumValueDefinition FindByName(string name, System.StringComparison comparison = 5) { }
        public GraphQL.Types.EnumValueDefinition FindByValue(object value) { }
        public System.Collections.Generic.IEnumerator<GraphQL.Types.EnumValueDefinition> GetEnumerator() { }
    }
    public class EnumerationGraphType : GraphQL.Types.ScalarGraphType
    {
        public EnumerationGraphType() { }
        public GraphQL.Types.EnumValues Values { get; }
        public void AddValue(GraphQL.Types.EnumValueDefinition value) { }
        public void AddValue(string name, string description, object value, string deprecationReason = null) { }
        public override object ParseLiteral(GraphQL.Language.AST.IValue value) { }
        public override object ParseValue(object value) { }
        public override object Serialize(object value) { }
    }
    public class EnumerationGraphType<TEnum> : GraphQL.Types.EnumerationGraphType
        where TEnum : System.Enum
    {
        public EnumerationGraphType() { }
        protected virtual string ChangeEnumCase(string val) { }
    }
    public class EventStreamFieldType : GraphQL.Types.FieldType
    {
        public EventStreamFieldType() { }
        public GraphQL.Resolvers.IAsyncEventStreamResolver AsyncSubscriber { get; set; }
        public GraphQL.Resolvers.IEventStreamResolver Subscriber { get; set; }
    }
    public class FieldType : GraphQL.Utilities.MetadataProvider, GraphQL.Types.IFieldType, GraphQL.Types.IHaveDefaultValue, GraphQL.Types.IProvideMetadata, GraphQL.Types.IProvideResolvedType
    {
        public FieldType() { }
        public GraphQL.Types.QueryArguments Arguments { get; set; }
        public object DefaultValue { get; set; }
        public string DeprecationReason { get; set; }
        public string Description { get; set; }
        public string Name { get; set; }
        public GraphQL.Types.IGraphType ResolvedType { get; set; }
        public GraphQL.Resolvers.IFieldResolver Resolver { get; set; }
        public System.Type Type { get; set; }
    }
    public class FloatGraphType : GraphQL.Types.ScalarGraphType
    {
        public FloatGraphType() { }
        public override object ParseLiteral(GraphQL.Language.AST.IValue value) { }
        public override object ParseValue(object value) { }
    }
    public class GraphQLDeprecatedDirective : GraphQL.Types.DirectiveGraphType
    {
        public GraphQLDeprecatedDirective() { }
    }
    public abstract class GraphType : GraphQL.Utilities.MetadataProvider, GraphQL.Types.IGraphType, GraphQL.Types.INamedType, GraphQL.Types.IProvideMetadata
    {
        protected GraphType() { }
        public string DeprecationReason { get; set; }
        public string Description { get; set; }
        public string Name { get; set; }
        protected bool Equals(GraphQL.Types.IGraphType other) { }
        public override bool Equals(object obj) { }
        public override int GetHashCode() { }
        public override string ToString() { }
    }
    public class GraphTypesLookup
    {
        public GraphTypesLookup() { }
        public GraphTypesLookup(GraphQL.Conversion.INameConverter nameConverter) { }
        public GraphQL.Types.IGraphType this[string typeName] { get; set; }
        public GraphQL.Types.IGraphType this[System.Type type] { get; }
        public GraphQL.Conversion.INameConverter NameConverter { get; set; }
        public GraphQL.Types.FieldType SchemaMetaFieldType { get; }
        public GraphQL.Types.FieldType TypeMetaFieldType { get; }
        public GraphQL.Types.FieldType TypeNameMetaFieldType { get; }
        public void AddType(GraphQL.Types.IGraphType type) { }
        public void AddType<TType>()
            where TType : GraphQL.Types.IGraphType { }
        public System.Collections.Generic.IEnumerable<GraphQL.Types.IGraphType> All() { }
        public void Clear() { }
        public static GraphQL.Types.GraphTypesLookup Create(System.Collections.Generic.IEnumerable<GraphQL.Types.IGraphType> types, System.Collections.Generic.IEnumerable<GraphQL.Types.DirectiveGraphType> directives, System.Func<System.Type, GraphQL.Types.IGraphType> resolveType, GraphQL.Conversion.INameConverter nameConverter, bool seal = false) { }
    }
    public class GuidGraphType : GraphQL.Types.ScalarGraphType
    {
        public GuidGraphType() { }
        public override object ParseLiteral(GraphQL.Language.AST.IValue value) { }
        public override object ParseValue(object value) { }
    }
    public interface IAbstractGraphType : GraphQL.Types.IGraphType, GraphQL.Types.INamedType, GraphQL.Types.IProvideMetadata
    {
        System.Collections.Generic.IEnumerable<GraphQL.Types.IObjectGraphType> PossibleTypes { get; }
        System.Func<object, GraphQL.Types.IObjectGraphType> ResolveType { get; set; }
        void AddPossibleType(GraphQL.Types.IObjectGraphType type);
    }
    public interface IAstFromValueConverter
    {
        GraphQL.Language.AST.IValue Convert(object value, GraphQL.Types.IGraphType type);
        bool Matches(object value, GraphQL.Types.IGraphType type);
    }
    public interface IComplexGraphType : GraphQL.Types.IGraphType, GraphQL.Types.INamedType, GraphQL.Types.IProvideMetadata
    {
        System.Collections.Generic.IEnumerable<GraphQL.Types.FieldType> Fields { get; }
        GraphQL.Types.FieldType AddField(GraphQL.Types.FieldType fieldType);
        GraphQL.Types.FieldType GetField(string name);
        bool HasField(string name);
    }
    public interface IFieldType : GraphQL.Types.IHaveDefaultValue, GraphQL.Types.IProvideMetadata, GraphQL.Types.IProvideResolvedType
    {
        GraphQL.Types.QueryArguments Arguments { get; set; }
        string DeprecationReason { get; set; }
        string Description { get; set; }
        string Name { get; set; }
    }
    public interface IGraphType : GraphQL.Types.INamedType, GraphQL.Types.IProvideMetadata
    {
        string DeprecationReason { get; set; }
        string Description { get; set; }
    }
    public interface IHaveDefaultValue : GraphQL.Types.IProvideResolvedType
    {
        object DefaultValue { get; }
    }
    public interface IImplementInterfaces
    {
        System.Collections.Generic.IEnumerable<System.Type> Interfaces { get; set; }
        System.Collections.Generic.IEnumerable<GraphQL.Types.IInterfaceGraphType> ResolvedInterfaces { get; set; }
    }
    public interface IInputObjectGraphType : GraphQL.Types.IComplexGraphType, GraphQL.Types.IGraphType, GraphQL.Types.INamedType, GraphQL.Types.IProvideMetadata { }
    public interface IInterfaceGraphType : GraphQL.Types.IAbstractGraphType, GraphQL.Types.IComplexGraphType, GraphQL.Types.IGraphType, GraphQL.Types.INamedType, GraphQL.Types.IProvideMetadata { }
    public interface INamedType
    {
        string Name { get; set; }
    }
    public interface IObjectGraphType : GraphQL.Types.IComplexGraphType, GraphQL.Types.IGraphType, GraphQL.Types.IImplementInterfaces, GraphQL.Types.INamedType, GraphQL.Types.IProvideMetadata
    {
        System.Func<object, bool> IsTypeOf { get; set; }
        void AddResolvedInterface(GraphQL.Types.IInterfaceGraphType graphType);
    }
    public interface IProvideMetadata
    {
        System.Collections.Generic.IDictionary<string, object> Metadata { get; }
        TType GetMetadata<TType>(string key, System.Func<TType> defaultValueFactory);
        TType GetMetadata<TType>(string key, TType defaultValue = default);
        bool HasMetadata(string key);
    }
    public interface IProvideResolvedType
    {
        GraphQL.Types.IGraphType ResolvedType { get; }
        System.Type Type { get; }
    }
    public interface ISchema : GraphQL.Types.IProvideMetadata
    {
        System.Collections.Generic.IEnumerable<System.Type> AdditionalTypes { get; }
        System.Collections.Generic.IEnumerable<GraphQL.Types.IGraphType> AllTypes { get; }
        GraphQL.Introspection.ISchemaComparer Comparer { get; set; }
        string Description { get; set; }
        System.Collections.Generic.IEnumerable<GraphQL.Types.DirectiveGraphType> Directives { get; set; }
        GraphQL.Introspection.ISchemaFilter Filter { get; }
        bool Initialized { get; }
        GraphQL.Types.IObjectGraphType Mutation { get; set; }
        GraphQL.Conversion.INameConverter NameConverter { get; }
        GraphQL.Types.IObjectGraphType Query { get; set; }
        GraphQL.Types.FieldType SchemaMetaFieldType { get; }
        GraphQL.Types.IObjectGraphType Subscription { get; set; }
        GraphQL.Types.FieldType TypeMetaFieldType { get; }
        GraphQL.Types.FieldType TypeNameMetaFieldType { get; }
        GraphQL.Types.DirectiveGraphType FindDirective(string name);
        GraphQL.Types.IGraphType FindType(string name);
        GraphQL.Types.IAstFromValueConverter FindValueConverter(object value, GraphQL.Types.IGraphType type);
        void Initialize();
        void RegisterDirective(GraphQL.Types.DirectiveGraphType directive);
        void RegisterDirectives(params GraphQL.Types.DirectiveGraphType[] directives);
        void RegisterType(GraphQL.Types.IGraphType type);
        void RegisterType<T>()
            where T : GraphQL.Types.IGraphType;
        void RegisterTypes(params GraphQL.Types.IGraphType[] types);
        void RegisterTypes(params System.Type[] types);
        void RegisterValueConverter(GraphQL.Types.IAstFromValueConverter converter);
    }
    public class IdGraphType : GraphQL.Types.ScalarGraphType
    {
        public IdGraphType() { }
        public override object ParseLiteral(GraphQL.Language.AST.IValue value) { }
        public override object ParseValue(object value) { }
        public override object Serialize(object value) { }
    }
    public class IncludeDirective : GraphQL.Types.DirectiveGraphType
    {
        public IncludeDirective() { }
    }
    public class InputObjectGraphType : GraphQL.Types.InputObjectGraphType<object>
    {
        public InputObjectGraphType() { }
    }
    public class InputObjectGraphType<TSourceType> : GraphQL.Types.ComplexGraphType<TSourceType>, GraphQL.Types.IComplexGraphType, GraphQL.Types.IGraphType, GraphQL.Types.IInputObjectGraphType, GraphQL.Types.INamedType, GraphQL.Types.IProvideMetadata
    {
        public InputObjectGraphType() { }
    }
    public class IntGraphType : GraphQL.Types.ScalarGraphType
    {
        public IntGraphType() { }
        public override object ParseLiteral(GraphQL.Language.AST.IValue value) { }
        public override object ParseValue(object value) { }
    }
    public class InterfaceGraphType : GraphQL.Types.InterfaceGraphType<object>
    {
        public InterfaceGraphType() { }
    }
    public class InterfaceGraphType<TSource> : GraphQL.Types.ComplexGraphType<TSource>, GraphQL.Types.IAbstractGraphType, GraphQL.Types.IComplexGraphType, GraphQL.Types.IGraphType, GraphQL.Types.IInterfaceGraphType, GraphQL.Types.INamedType, GraphQL.Types.IProvideMetadata
    {
        public InterfaceGraphType() { }
        public System.Collections.Generic.IEnumerable<GraphQL.Types.IObjectGraphType> PossibleTypes { get; }
        public System.Func<object, GraphQL.Types.IObjectGraphType> ResolveType { get; set; }
        public void AddPossibleType(GraphQL.Types.IObjectGraphType type) { }
    }
    public class ListGraphType : GraphQL.Types.GraphType, GraphQL.Types.IProvideResolvedType
    {
        public ListGraphType(GraphQL.Types.IGraphType type) { }
        protected ListGraphType(System.Type type) { }
        public GraphQL.Types.IGraphType ResolvedType { get; set; }
        public System.Type Type { get; }
        public override string ToString() { }
    }
    public class ListGraphType<T> : GraphQL.Types.ListGraphType
        where T : GraphQL.Types.IGraphType
    {
        public ListGraphType() { }
    }
    public class LongGraphType : GraphQL.Types.ScalarGraphType
    {
        public LongGraphType() { }
        public override object ParseLiteral(GraphQL.Language.AST.IValue value) { }
        public override object ParseValue(object value) { }
    }
    public class NonNullGraphType : GraphQL.Types.GraphType, GraphQL.Types.IProvideResolvedType
    {
        public NonNullGraphType(GraphQL.Types.IGraphType type) { }
        protected NonNullGraphType(System.Type type) { }
        public GraphQL.Types.IGraphType ResolvedType { get; set; }
        public System.Type Type { get; }
        public override string ToString() { }
    }
    public class NonNullGraphType<T> : GraphQL.Types.NonNullGraphType
        where T : GraphQL.Types.GraphType
    {
        public NonNullGraphType() { }
    }
    public class ObjectGraphType : GraphQL.Types.ObjectGraphType<object>
    {
        public ObjectGraphType() { }
    }
    public static class ObjectGraphTypeExtensions
    {
        public static void Field(this GraphQL.Types.IObjectGraphType obj, string name, GraphQL.Types.IGraphType type, string description = null, GraphQL.Types.QueryArguments arguments = null, System.Func<GraphQL.IResolveFieldContext, object> resolve = null) { }
        public static void FieldAsync(this GraphQL.Types.IObjectGraphType obj, string name, GraphQL.Types.IGraphType type, string description = null, GraphQL.Types.QueryArguments arguments = null, System.Func<GraphQL.IResolveFieldContext, System.Threading.Tasks.Task<object>> resolve = null) { }
    }
    public class ObjectGraphType<TSourceType> : GraphQL.Types.ComplexGraphType<TSourceType>, GraphQL.Types.IComplexGraphType, GraphQL.Types.IGraphType, GraphQL.Types.IImplementInterfaces, GraphQL.Types.INamedType, GraphQL.Types.IObjectGraphType, GraphQL.Types.IProvideMetadata
    {
        public ObjectGraphType() { }
        public System.Collections.Generic.IEnumerable<System.Type> Interfaces { get; set; }
        public System.Func<object, bool> IsTypeOf { get; set; }
        public System.Collections.Generic.IEnumerable<GraphQL.Types.IInterfaceGraphType> ResolvedInterfaces { get; set; }
        public void AddResolvedInterface(GraphQL.Types.IInterfaceGraphType graphType) { }
        public void Interface(System.Type type) { }
        public void Interface<TInterface>()
            where TInterface : GraphQL.Types.IInterfaceGraphType { }
    }
    public class QueryArgument : GraphQL.Utilities.MetadataProvider, GraphQL.Types.IHaveDefaultValue, GraphQL.Types.IProvideResolvedType
    {
        public QueryArgument(GraphQL.Types.IGraphType type) { }
        public QueryArgument(System.Type type) { }
        public object DefaultValue { get; set; }
        public string Description { get; set; }
        public string Name { get; set; }
        public GraphQL.Types.IGraphType ResolvedType { get; set; }
        public System.Type Type { get; }
    }
    public class QueryArgument<TType> : GraphQL.Types.QueryArgument
        where TType : GraphQL.Types.IGraphType
    {
        public QueryArgument() { }
    }
    public class QueryArguments : System.Collections.Generic.IEnumerable<GraphQL.Types.QueryArgument>, System.Collections.IEnumerable
    {
        public QueryArguments(params GraphQL.Types.QueryArgument[] args) { }
        public QueryArguments(System.Collections.Generic.IEnumerable<GraphQL.Types.QueryArgument> list) { }
        public int Count { get; }
        public GraphQL.Types.QueryArgument this[int index] { get; set; }
        public void Add(GraphQL.Types.QueryArgument argument) { }
        public GraphQL.Types.QueryArgument Find(string name) { }
        public System.Collections.Generic.IEnumerator<GraphQL.Types.QueryArgument> GetEnumerator() { }
    }
    public class SByteGraphType : GraphQL.Types.ScalarGraphType
    {
        public SByteGraphType() { }
        public override object ParseLiteral(GraphQL.Language.AST.IValue value) { }
        public override object ParseValue(object value) { }
    }
    public abstract class ScalarGraphType : GraphQL.Types.GraphType
    {
        protected ScalarGraphType() { }
        public abstract object ParseLiteral(GraphQL.Language.AST.IValue value);
        public abstract object ParseValue(object value);
        public virtual object Serialize(object value) { }
    }
    public class Schema : GraphQL.Utilities.MetadataProvider, GraphQL.Types.IProvideMetadata, GraphQL.Types.ISchema, System.IDisposable, System.IServiceProvider
    {
        public Schema() { }
        public Schema(System.IServiceProvider services) { }
        public System.Collections.Generic.IEnumerable<System.Type> AdditionalTypes { get; }
        public System.Collections.Generic.IEnumerable<GraphQL.Types.IGraphType> AllTypes { get; }
        public GraphQL.Introspection.ISchemaComparer Comparer { get; set; }
        public string Description { get; set; }
        public System.Collections.Generic.IEnumerable<GraphQL.Types.DirectiveGraphType> Directives { get; set; }
        public GraphQL.Introspection.ISchemaFilter Filter { get; set; }
        public bool Initialized { get; }
        public GraphQL.Types.IObjectGraphType Mutation { get; set; }
        public GraphQL.Conversion.INameConverter NameConverter { get; set; }
        public GraphQL.Types.IObjectGraphType Query { get; set; }
        public GraphQL.Types.FieldType SchemaMetaFieldType { get; }
        public GraphQL.Types.IObjectGraphType Subscription { get; set; }
        public GraphQL.Types.FieldType TypeMetaFieldType { get; }
        public GraphQL.Types.FieldType TypeNameMetaFieldType { get; }
        public void Dispose() { }
        protected virtual void Dispose(bool disposing) { }
        public GraphQL.Types.DirectiveGraphType FindDirective(string name) { }
        public GraphQL.Types.IGraphType FindType(string name) { }
        public GraphQL.Types.IAstFromValueConverter FindValueConverter(object value, GraphQL.Types.IGraphType type) { }
        public void Initialize() { }
        public void RegisterDirective(GraphQL.Types.DirectiveGraphType directive) { }
        public void RegisterDirectives(params GraphQL.Types.DirectiveGraphType[] directives) { }
        public void RegisterDirectives(System.Collections.Generic.IEnumerable<GraphQL.Types.DirectiveGraphType> directives) { }
        public void RegisterType(GraphQL.Types.IGraphType type) { }
        public void RegisterType<T>()
            where T : GraphQL.Types.IGraphType { }
        public void RegisterTypes(params GraphQL.Types.IGraphType[] types) { }
        public void RegisterTypes(params System.Type[] types) { }
        public void RegisterValueConverter(GraphQL.Types.IAstFromValueConverter converter) { }
        public static GraphQL.Types.ISchema For(string[] typeDefinitions, System.Action<GraphQL.Utilities.SchemaBuilder> configure = null) { }
        public static GraphQL.Types.ISchema For(string typeDefinitions, System.Action<GraphQL.Utilities.SchemaBuilder> configure = null) { }
    }
    public class ShortGraphType : GraphQL.Types.ScalarGraphType
    {
        public ShortGraphType() { }
        public override object ParseLiteral(GraphQL.Language.AST.IValue value) { }
        public override object ParseValue(object value) { }
    }
    public class SkipDirective : GraphQL.Types.DirectiveGraphType
    {
        public SkipDirective() { }
    }
    public class StringGraphType : GraphQL.Types.ScalarGraphType
    {
        public StringGraphType() { }
        public override object ParseLiteral(GraphQL.Language.AST.IValue value) { }
        public override object ParseValue(object value) { }
    }
    public class TimeSpanMillisecondsGraphType : GraphQL.Types.ScalarGraphType
    {
        public TimeSpanMillisecondsGraphType() { }
        public override object ParseLiteral(GraphQL.Language.AST.IValue value) { }
        public override object ParseValue(object value) { }
        public override object Serialize(object value) { }
    }
    public class TimeSpanSecondsGraphType : GraphQL.Types.ScalarGraphType
    {
        public TimeSpanSecondsGraphType() { }
        public override object ParseLiteral(GraphQL.Language.AST.IValue value) { }
        public override object ParseValue(object value) { }
        public override object Serialize(object value) { }
    }
    public static class TypeExtensions
    {
        public static string FullName(this GraphQL.Language.AST.IType type) { }
        public static GraphQL.Types.IGraphType GraphTypeFromType(this GraphQL.Language.AST.IType type, GraphQL.Types.ISchema schema) { }
        public static string Name(this GraphQL.Language.AST.IType type) { }
    }
    public class UIntGraphType : GraphQL.Types.ScalarGraphType
    {
        public UIntGraphType() { }
        public override object ParseLiteral(GraphQL.Language.AST.IValue value) { }
        public override object ParseValue(object value) { }
    }
    public class ULongGraphType : GraphQL.Types.ScalarGraphType
    {
        public ULongGraphType() { }
        public override object ParseLiteral(GraphQL.Language.AST.IValue value) { }
        public override object ParseValue(object value) { }
    }
    public class UShortGraphType : GraphQL.Types.ScalarGraphType
    {
        public UShortGraphType() { }
        public override object ParseLiteral(GraphQL.Language.AST.IValue value) { }
        public override object ParseValue(object value) { }
    }
    public class UnionGraphType : GraphQL.Types.GraphType, GraphQL.Types.IAbstractGraphType, GraphQL.Types.IGraphType, GraphQL.Types.INamedType, GraphQL.Types.IProvideMetadata
    {
        public UnionGraphType() { }
        public System.Collections.Generic.IEnumerable<GraphQL.Types.IObjectGraphType> PossibleTypes { get; set; }
        public System.Func<object, GraphQL.Types.IObjectGraphType> ResolveType { get; set; }
        public System.Collections.Generic.IEnumerable<System.Type> Types { get; set; }
        public void AddPossibleType(GraphQL.Types.IObjectGraphType type) { }
        public void Type(System.Type type) { }
        public void Type<TType>()
            where TType : GraphQL.Types.IObjectGraphType { }
    }
    public class UriGraphType : GraphQL.Types.ScalarGraphType
    {
        public UriGraphType() { }
        public override object ParseLiteral(GraphQL.Language.AST.IValue value) { }
        public override object ParseValue(object value) { }
    }
}
namespace GraphQL.Types.Relay
{
    public class ConnectionType<TNodeType> : GraphQL.Types.Relay.ConnectionType<TNodeType, GraphQL.Types.Relay.EdgeType<TNodeType>>
        where TNodeType : GraphQL.Types.IGraphType
    {
        public ConnectionType() { }
    }
    public class ConnectionType<TNodeType, TEdgeType> : GraphQL.Types.ObjectGraphType<object>
        where TNodeType : GraphQL.Types.IGraphType
        where TEdgeType : GraphQL.Types.Relay.EdgeType<TNodeType>
    {
        public ConnectionType() { }
    }
    public class EdgeType<TNodeType> : GraphQL.Types.ObjectGraphType<object>
        where TNodeType : GraphQL.Types.IGraphType
    {
        public EdgeType() { }
    }
    public class PageInfoType : GraphQL.Types.ObjectGraphType<object>
    {
        public PageInfoType() { }
    }
}
namespace GraphQL.Types.Relay.DataObjects
{
    public class Connection<TNode> : GraphQL.Types.Relay.DataObjects.Connection<TNode, GraphQL.Types.Relay.DataObjects.Edge<TNode>>
    {
        public Connection() { }
    }
    public class Connection<TNode, TEdge>
        where TEdge : GraphQL.Types.Relay.DataObjects.Edge<TNode>
    {
        public Connection() { }
        public System.Collections.Generic.List<TEdge> Edges { get; set; }
        public System.Collections.Generic.List<TNode> Items { get; }
        public GraphQL.Types.Relay.DataObjects.PageInfo PageInfo { get; set; }
        public int? TotalCount { get; set; }
    }
    public class Edge<TNode>
    {
        public Edge() { }
        public string Cursor { get; set; }
        public TNode Node { get; set; }
    }
    public class PageInfo
    {
        public PageInfo() { }
        public string EndCursor { get; set; }
        public bool HasNextPage { get; set; }
        public bool HasPreviousPage { get; set; }
        public string StartCursor { get; set; }
    }
}
namespace GraphQL.Utilities
{
    public class AstPrintConfig
    {
        public AstPrintConfig() { }
        public System.Collections.Generic.IEnumerable<GraphQL.Utilities.AstPrintFieldDefinition> Fields { get; }
        public System.Func<GraphQL.Language.AST.INode, bool> Matches { get; set; }
        public System.Func<System.Collections.Generic.IDictionary<string, object>, object> PrintAst { get; set; }
        public void Field(GraphQL.Utilities.AstPrintFieldDefinition field) { }
    }
    public class AstPrintConfig<T> : GraphQL.Utilities.AstPrintConfig
        where T : GraphQL.Language.AST.INode
    {
        public AstPrintConfig() { }
        public void Field<TProperty>(System.Linq.Expressions.Expression<System.Func<T, TProperty>> resolve) { }
        public void Print(System.Func<GraphQL.Utilities.PrintFormat<T>, object> configure) { }
    }
    public class AstPrintFieldDefinition
    {
        public AstPrintFieldDefinition() { }
        public string Name { get; set; }
        public GraphQL.Utilities.IValueResolver Resolver { get; set; }
    }
    public class AstPrintVisitor
    {
        public AstPrintVisitor() { }
        public object ApplyConfig(GraphQL.Language.AST.INode node) { }
        public void Config<T>(System.Action<GraphQL.Utilities.AstPrintConfig<T>> configure)
            where T : GraphQL.Language.AST.INode { }
        public object Visit(GraphQL.Language.AST.INode node) { }
    }
    public static class AstPrinter
    {
        public static string Print(GraphQL.Language.AST.INode node) { }
    }
    public abstract class BaseSchemaNodeVisitor : GraphQL.Utilities.ISchemaNodeVisitor
    {
        protected BaseSchemaNodeVisitor() { }
        public virtual void VisitArgumentDefinition(GraphQL.Types.QueryArgument argument) { }
        public virtual void VisitEnum(GraphQL.Types.EnumerationGraphType type) { }
        public virtual void VisitEnumValue(GraphQL.Types.EnumValueDefinition value) { }
        public virtual void VisitFieldDefinition(GraphQL.Types.FieldType field) { }
        public virtual void VisitInputFieldDefinition(GraphQL.Types.FieldType field) { }
        public virtual void VisitInputObject(GraphQL.Types.InputObjectGraphType type) { }
        public virtual void VisitInterface(GraphQL.Types.InterfaceGraphType iface) { }
        public virtual void VisitObject(GraphQL.Types.IObjectGraphType type) { }
        public virtual void VisitScalar(GraphQL.Types.ScalarGraphType scalar) { }
        public virtual void VisitSchema(GraphQL.Types.Schema schema) { }
        public virtual void VisitUnion(GraphQL.Types.UnionGraphType union) { }
    }
    public class DeprecatedDirectiveVisitor : GraphQL.Utilities.SchemaDirectiveVisitor
    {
        protected static readonly string DeprecatedDefaultValue;
        public DeprecatedDirectiveVisitor() { }
        public override void VisitEnumValue(GraphQL.Types.EnumValueDefinition value) { }
        public override void VisitFieldDefinition(GraphQL.Types.FieldType field) { }
    }
    public class DirectiveVisitorSelector : GraphQL.Utilities.IVisitorSelector
    {
        public DirectiveVisitorSelector(System.Collections.Generic.IDictionary<string, System.Type> directiveVisitors, System.Func<System.Type, GraphQL.Utilities.SchemaDirectiveVisitor> typeResolver) { }
        public System.Collections.Generic.IEnumerable<GraphQL.Utilities.ISchemaNodeVisitor> Select(object node) { }
    }
    public class ExpressionValueResolver<TObject, TProperty> : GraphQL.Utilities.IValueResolver, GraphQL.Utilities.IValueResolver<TProperty>
    {
        public ExpressionValueResolver(System.Linq.Expressions.Expression<System.Func<TObject, TProperty>> property) { }
        public TProperty Resolve(in GraphQL.Utilities.ResolveValueContext context) { }
    }
    public class FieldConfig : GraphQL.Utilities.MetadataProvider
    {
        public FieldConfig(string name) { }
        public GraphQL.Resolvers.IAsyncEventStreamResolver AsyncSubscriber { get; set; }
        public string DeprecationReason { get; set; }
        public string Description { get; set; }
        public string Name { get; }
        public GraphQL.Resolvers.IFieldResolver Resolver { get; set; }
        public GraphQL.Reflection.IAccessor ResolverAccessor { get; set; }
        public GraphQL.Resolvers.IEventStreamResolver Subscriber { get; set; }
        public GraphQL.Reflection.IAccessor SubscriberAccessor { get; set; }
    }
    public static class GraphTypeTypeRegistry
    {
        public static bool Contains(System.Type clrType) { }
        public static System.Type Get(System.Type clrType) { }
        public static System.Type Get<TClrType>() { }
        public static void Register(System.Type clrType, System.Type graphType) { }
        public static void Register<T, TGraph>()
            where TGraph : GraphQL.Types.GraphType { }
    }
    public interface ISchemaNodeVisitor
    {
        void VisitArgumentDefinition(GraphQL.Types.QueryArgument argument);
        void VisitEnum(GraphQL.Types.EnumerationGraphType type);
        void VisitEnumValue(GraphQL.Types.EnumValueDefinition value);
        void VisitFieldDefinition(GraphQL.Types.FieldType field);
        void VisitInputFieldDefinition(GraphQL.Types.FieldType field);
        void VisitInputObject(GraphQL.Types.InputObjectGraphType type);
        void VisitInterface(GraphQL.Types.InterfaceGraphType iface);
        void VisitObject(GraphQL.Types.IObjectGraphType type);
        void VisitScalar(GraphQL.Types.ScalarGraphType scalar);
        void VisitSchema(GraphQL.Types.Schema schema);
        void VisitUnion(GraphQL.Types.UnionGraphType union);
    }
    public interface IValueResolver
    {
        object Resolve(in GraphQL.Utilities.ResolveValueContext context);
    }
    public interface IValueResolver<T> : GraphQL.Utilities.IValueResolver
    {
        T Resolve(in GraphQL.Utilities.ResolveValueContext context);
    }
    public interface IVisitorSelector
    {
        System.Collections.Generic.IEnumerable<GraphQL.Utilities.ISchemaNodeVisitor> Select(object node);
    }
    public class MetadataProvider : GraphQL.Types.IProvideMetadata
    {
        public MetadataProvider() { }
        public System.Collections.Generic.IDictionary<string, object> Metadata { get; set; }
        public TType GetMetadata<TType>(string key, System.Func<TType> defaultValueFactory) { }
        public TType GetMetadata<TType>(string key, TType defaultValue = default) { }
        public bool HasMetadata(string key) { }
    }
    public static class NameValidator
    {
        public static System.Action<string, string> Validation;
        public static System.Action<string, string> ValidationOnSchemaInitialize;
        public static void ValidateDefault(string name, string type) { }
        public static void ValidateName(string name, string type = "field") { }
        public static void ValidateNameOnSchemaInitialize(string name, string type = "field") { }
    }
    public class PrintFormat<T>
    {
        public PrintFormat(System.Collections.Generic.IDictionary<string, object> args) { }
        public object Arg(string key) { }
        public object Arg<TProperty>(System.Linq.Expressions.Expression<System.Func<T, TProperty>> argument) { }
        public TVal Arg<TVal>(string key) { }
        public System.Collections.Generic.IEnumerable<object> ArgArray<TProperty>(System.Linq.Expressions.Expression<System.Func<T, TProperty>> argument) { }
    }
    public readonly struct ResolveValueContext
    {
        public ResolveValueContext(object source) { }
        public object Source { get; }
        public TType SourceAs<TType>() { }
    }
    public class SchemaBuilder
    {
        protected readonly System.Collections.Generic.IDictionary<string, GraphQL.Types.IGraphType> _types;
        public SchemaBuilder() { }
        public System.Collections.Generic.IDictionary<string, System.Type> Directives { get; }
        public System.IServiceProvider ServiceProvider { get; set; }
        public GraphQL.Utilities.TypeSettings Types { get; }
        public virtual GraphQL.Types.ISchema Build(string[] typeDefinitions) { }
        public virtual GraphQL.Types.ISchema Build(string typeDefinitions) { }
        protected virtual void CopyMetadata(GraphQL.Types.IProvideMetadata target, GraphQL.Types.IProvideMetadata source) { }
        protected virtual GraphQL.Types.IGraphType GetType(string name) { }
        protected virtual void PreConfigure(GraphQL.Types.Schema schema) { }
        public GraphQL.Utilities.SchemaBuilder RegisterDirectiveVisitor<T>(string name)
            where T : GraphQL.Utilities.SchemaDirectiveVisitor { }
        public GraphQL.Utilities.SchemaBuilder RegisterType(GraphQL.Types.IGraphType type) { }
        public void RegisterTypes(System.Collections.Generic.IEnumerable<GraphQL.Types.IGraphType> types) { }
        public GraphQL.Utilities.SchemaBuilder RegisterVisitorSelector<T>(T selector)
            where T : GraphQL.Utilities.IVisitorSelector { }
        protected virtual GraphQL.Types.QueryArgument ToArguments(GraphQLParser.AST.GraphQLInputValueDefinition inputDef) { }
        protected virtual GraphQL.Types.DirectiveGraphType ToDirective(GraphQLParser.AST.GraphQLDirectiveDefinition directiveDef) { }
        protected virtual GraphQL.Types.EnumerationGraphType ToEnumerationType(GraphQLParser.AST.GraphQLEnumTypeDefinition enumDef) { }
        protected virtual GraphQL.Types.FieldType ToFieldType(string parentTypeName, GraphQLParser.AST.GraphQLFieldDefinition fieldDef) { }
        protected virtual GraphQL.Types.FieldType ToFieldType(string parentTypeName, GraphQLParser.AST.GraphQLInputValueDefinition inputDef) { }
        protected virtual GraphQL.Types.InputObjectGraphType ToInputObjectType(GraphQLParser.AST.GraphQLInputObjectTypeDefinition inputDef) { }
        protected virtual GraphQL.Types.InterfaceGraphType ToInterfaceType(GraphQLParser.AST.GraphQLInterfaceTypeDefinition interfaceDef) { }
        protected virtual GraphQL.Types.IObjectGraphType ToObjectGraphType(GraphQLParser.AST.GraphQLObjectTypeDefinition astType, bool isExtensionType = false) { }
        protected virtual GraphQL.Types.FieldType ToSubscriptionFieldType(string parentTypeName, GraphQLParser.AST.GraphQLFieldDefinition fieldDef) { }
        protected virtual GraphQL.Types.UnionGraphType ToUnionType(GraphQLParser.AST.GraphQLUnionTypeDefinition unionDef) { }
        protected virtual void Validate(GraphQLParser.AST.GraphQLDocument document) { }
        protected virtual void VisitNode(object node, System.Action<GraphQL.Utilities.ISchemaNodeVisitor> action) { }
    }
    public abstract class SchemaDirectiveVisitor : GraphQL.Utilities.BaseSchemaNodeVisitor
    {
        protected SchemaDirectiveVisitor() { }
        public System.Collections.Generic.Dictionary<string, object> Arguments { get; set; }
        public string Name { get; set; }
        public object GetArgument(System.Type argumentType, string name, object defaultValue = null) { }
        public TType GetArgument<TType>(string name, TType defaultValue = default) { }
    }
    public class SchemaPrinter
    {
        public SchemaPrinter(GraphQL.Types.ISchema schema, GraphQL.Utilities.SchemaPrinterOptions options = null) { }
        protected GraphQL.Utilities.SchemaPrinterOptions Options { get; }
        public string[] BreakLine(string line, int len) { }
        public string FormatDefaultValue(object value, GraphQL.Types.IGraphType graphType) { }
        protected string FormatDescription(string description, string indentation = "") { }
        public bool IsBuiltInScalar(string typeName) { }
        public virtual bool IsDefinedType(string typeName) { }
        public bool IsIntrospectionType(string typeName) { }
        public bool IsSchemaOfCommonNames(GraphQL.Types.ISchema schema) { }
        public bool IsSpecDirective(string directiveName) { }
        public string Print() { }
        public string PrintArgs(GraphQL.Types.FieldType field) { }
        public string PrintDeprecation(string reason) { }
        public string PrintDescription(string description, string indentation = "", bool firstInBlock = true) { }
        public string PrintDirective(GraphQL.Types.DirectiveGraphType directive) { }
        public string PrintEnum(GraphQL.Types.EnumerationGraphType type) { }
        public virtual string PrintFields(GraphQL.Types.IComplexGraphType type) { }
        public string PrintFilteredSchema(System.Func<string, bool> directiveFilter, System.Func<string, bool> typeFilter) { }
        public string PrintInputObject(GraphQL.Types.IInputObjectGraphType type) { }
        public string PrintInputValue(GraphQL.Types.FieldType field) { }
        public string PrintInputValue(GraphQL.Types.QueryArgument argument) { }
        public virtual string PrintInterface(GraphQL.Types.IInterfaceGraphType type) { }
        public string PrintIntrospectionSchema() { }
        public virtual string PrintObject(GraphQL.Types.IObjectGraphType type) { }
        public string PrintScalar(GraphQL.Types.ScalarGraphType type) { }
        public string PrintSchemaDefinition(GraphQL.Types.ISchema schema) { }
        public string PrintType(GraphQL.Types.IGraphType type) { }
        public string PrintUnion(GraphQL.Types.UnionGraphType type) { }
        public static string ResolveName(GraphQL.Types.IGraphType type) { }
    }
    public class SchemaPrinterOptions
    {
        public SchemaPrinterOptions() { }
        public System.Collections.Generic.List<string> CustomScalars { get; set; }
        public bool IncludeDeprecationReasons { get; set; }
        public bool IncludeDescriptions { get; set; }
        public bool OldImplementsSyntax { get; set; }
    }
    public static class StringUtils
    {
        public static string Capitalize(string str) { }
        public static string ChangeCase(string str, string sep, System.Func<string, string> composer) { }
        public static string ChangeCase(string str, string sep, System.Func<string, int, string> composer) { }
        public static int DamerauLevenshteinDistance(string source, string target, int threshold) { }
        public static string QuotedOrList(System.Collections.Generic.IEnumerable<string> items, int maxLength = 5) { }
        public static string[] SuggestionList(string input, System.Collections.Generic.IEnumerable<string> options) { }
        public static void Swap<T>(ref T arg1, ref T arg2) { }
        public static string ToCamelCase(string str) { }
        public static string ToConstantCase(string str) { }
        public static string ToPascalCase(string str) { }
        public static System.Collections.Generic.IEnumerable<string> ToWords(string str) { }
    }
    public class TypeConfig : GraphQL.Utilities.MetadataProvider
    {
        public TypeConfig(string name) { }
        public string DeprecationReason { get; set; }
        public string Description { get; set; }
        public System.Func<object, bool> IsTypeOfFunc { get; set; }
        public string Name { get; }
        public System.Func<object, GraphQL.Types.IObjectGraphType> ResolveType { get; set; }
        public System.Type Type { get; set; }
        public GraphQL.Utilities.FieldConfig FieldFor(string field, System.IServiceProvider serviceProvider) { }
        public void IsTypeOf<T>() { }
        public GraphQL.Utilities.FieldConfig SubscriptionFieldFor(string field, System.IServiceProvider serviceProvider) { }
    }
    public class TypeSettings
    {
        public TypeSettings() { }
        public GraphQL.Utilities.TypeConfig For(string typeName) { }
        public GraphQL.Utilities.TypeSettings ForAll(System.Action<GraphQL.Utilities.TypeConfig> configure) { }
        public void Include(System.Type type) { }
        public void Include(string name, System.Type type) { }
        public void Include(System.Type type, System.Type typeOfType) { }
        public void Include(string name, System.Type type, System.Type typeOfType) { }
        public void Include<TType>() { }
        public void Include<TType>(string name) { }
        public void Include<TType, TTypeOfType>() { }
        public void Include<TType, TTypeOfType>(string name) { }
    }
}
namespace GraphQL.Utilities.Federation
{
    public class AnyScalarGraphType : GraphQL.Types.ScalarGraphType
    {
        public AnyScalarGraphType() { }
        public override object ParseLiteral(GraphQL.Language.AST.IValue value) { }
        public override object ParseValue(object value) { }
    }
    public class AnyValue : GraphQL.Language.AST.ValueNode<object>
    {
        public AnyValue(object value) { }
    }
    public class AnyValueConverter : GraphQL.Types.IAstFromValueConverter
    {
        public AnyValueConverter() { }
        public GraphQL.Language.AST.IValue Convert(object value, GraphQL.Types.IGraphType type) { }
        public bool Matches(object value, GraphQL.Types.IGraphType type) { }
    }
    public class FederatedResolveContext
    {
        public FederatedResolveContext() { }
        public System.Collections.Generic.Dictionary<string, object> Arguments { get; set; }
        public GraphQL.IResolveFieldContext ParentFieldContext { get; set; }
    }
    public class FederatedSchema
    {
        public FederatedSchema() { }
        public static GraphQL.Types.ISchema For(string[] typeDefinitions, System.Action<GraphQL.Utilities.Federation.FederatedSchemaBuilder> configure = null) { }
        public static GraphQL.Types.ISchema For(string typeDefinitions, System.Action<GraphQL.Utilities.Federation.FederatedSchemaBuilder> configure = null) { }
    }
    public class FederatedSchemaBuilder : GraphQL.Utilities.SchemaBuilder
    {
        public FederatedSchemaBuilder() { }
        public override GraphQL.Types.ISchema Build(string typeDefinitions) { }
        protected override void PreConfigure(GraphQL.Types.Schema schema) { }
    }
    public class FederatedSchemaPrinter : GraphQL.Utilities.SchemaPrinter
    {
        public FederatedSchemaPrinter(GraphQL.Types.ISchema schema, GraphQL.Utilities.SchemaPrinterOptions options = null) { }
        public bool IsFederatedDirective(string directiveName) { }
        public bool IsFederatedType(string typeName) { }
        public string PrintAstDirective(GraphQLParser.AST.GraphQLDirective directive) { }
        public string PrintFederatedDirectives(GraphQL.Types.IGraphType type) { }
        public string PrintFederatedDirectivesFromAst(GraphQL.Types.IProvideMetadata type) { }
        public string PrintFederatedSchema() { }
        public override string PrintFields(GraphQL.Types.IComplexGraphType type) { }
        public override string PrintInterface(GraphQL.Types.IInterfaceGraphType type) { }
        public override string PrintObject(GraphQL.Types.IObjectGraphType type) { }
    }
    public class FuncFederatedResolver<T> : GraphQL.Utilities.Federation.IFederatedResolver
    {
        public FuncFederatedResolver(System.Func<GraphQL.Utilities.Federation.FederatedResolveContext, System.Threading.Tasks.Task<T>> func) { }
        public System.Threading.Tasks.Task<object> Resolve(GraphQL.Utilities.Federation.FederatedResolveContext context) { }
    }
    public interface IFederatedResolver
    {
        System.Threading.Tasks.Task<object> Resolve(GraphQL.Utilities.Federation.FederatedResolveContext context);
    }
    public class ServiceGraphType : GraphQL.Types.ObjectGraphType
    {
        public ServiceGraphType() { }
    }
    public static class TypeConfigExtensions
    {
        public static void ResolveReferenceAsync(this GraphQL.Utilities.TypeConfig config, GraphQL.Utilities.Federation.IFederatedResolver resolver) { }
        public static void ResolveReferenceAsync<T>(this GraphQL.Utilities.TypeConfig config, System.Func<GraphQL.Utilities.Federation.FederatedResolveContext, System.Threading.Tasks.Task<T>> resolver) { }
    }
}
namespace GraphQL.Validation
{
    public class BasicVisitor
    {
        public BasicVisitor(params GraphQL.Validation.INodeVisitor[] visitors) { }
        public BasicVisitor(System.Collections.Generic.IList<GraphQL.Validation.INodeVisitor> visitors) { }
        public void Visit(GraphQL.Language.AST.INode node) { }
    }
<<<<<<< HEAD
=======
    [System.Obsolete]
    public class DebugNodeVisitor : GraphQL.Validation.INodeVisitor
    {
        public DebugNodeVisitor() { }
        public void Enter(GraphQL.Language.AST.INode node) { }
        public void Leave(GraphQL.Language.AST.INode node) { }
    }
>>>>>>> a8e73c6d
    public class DocumentValidator : GraphQL.Validation.IDocumentValidator
    {
        public static readonly System.Collections.Generic.IEnumerable<GraphQL.Validation.IValidationRule> CoreRules;
        public DocumentValidator() { }
        public System.Threading.Tasks.Task<GraphQL.Validation.IValidationResult> ValidateAsync(string originalQuery, GraphQL.Types.ISchema schema, GraphQL.Language.AST.Document document, System.Collections.Generic.IEnumerable<GraphQL.Validation.IValidationRule> rules = null, System.Collections.Generic.IDictionary<string, object> userContext = null, GraphQL.Inputs inputs = null) { }
    }
    public class EnterLeaveListener : GraphQL.Validation.INodeVisitor
    {
        public EnterLeaveListener() { }
        public EnterLeaveListener(System.Action<GraphQL.Validation.EnterLeaveListener> configure) { }
        public void Match<TNode>(System.Action<TNode> enter = null, System.Action<TNode> leave = null)
            where TNode : GraphQL.Language.AST.INode { }
    }
    public interface IDocumentValidator
    {
        System.Threading.Tasks.Task<GraphQL.Validation.IValidationResult> ValidateAsync(string originalQuery, GraphQL.Types.ISchema schema, GraphQL.Language.AST.Document document, System.Collections.Generic.IEnumerable<GraphQL.Validation.IValidationRule> rules = null, System.Collections.Generic.IDictionary<string, object> userContext = null, GraphQL.Inputs inputs = null);
    }
    public interface INodeVisitor
    {
        void Enter(GraphQL.Language.AST.INode node);
        void Leave(GraphQL.Language.AST.INode node);
    }
    public interface IValidationResult
    {
        GraphQL.ExecutionErrors Errors { get; }
        bool IsValid { get; }
    }
    public interface IValidationRule
    {
        System.Threading.Tasks.Task<GraphQL.Validation.INodeVisitor> ValidateAsync(GraphQL.Validation.ValidationContext context);
    }
    public class MatchingNodeVisitor<TNode> : GraphQL.Validation.INodeVisitor
        where TNode : GraphQL.Language.AST.INode
    {
        public MatchingNodeVisitor(System.Action<TNode> enter = null, System.Action<TNode> leave = null) { }
    }
    public sealed class SuccessfullyValidatedResult : GraphQL.Validation.IValidationResult
    {
        public static readonly GraphQL.Validation.SuccessfullyValidatedResult Instance;
        public GraphQL.ExecutionErrors Errors { get; }
        public bool IsValid { get; }
    }
    public class TypeInfo : GraphQL.Validation.INodeVisitor
    {
        public TypeInfo(GraphQL.Types.ISchema schema) { }
        public void Enter(GraphQL.Language.AST.INode node) { }
        public GraphQL.Language.AST.INode[] GetAncestors() { }
        public GraphQL.Types.QueryArgument GetArgument() { }
        public GraphQL.Types.DirectiveGraphType GetDirective() { }
        public GraphQL.Types.FieldType GetFieldDef() { }
        public GraphQL.Types.IGraphType GetInputType() { }
        public GraphQL.Types.IGraphType GetLastType() { }
        public GraphQL.Types.IGraphType GetParentType() { }
        public void Leave(GraphQL.Language.AST.INode node) { }
    }
    public class ValidationContext : GraphQL.Execution.IProvideUserContext
    {
        public ValidationContext() { }
        public GraphQL.Language.AST.Document Document { get; set; }
        public System.Collections.Generic.IEnumerable<GraphQL.Validation.ValidationError> Errors { get; }
        public bool HasErrors { get; }
        public GraphQL.Inputs Inputs { get; set; }
        public string OperationName { get; set; }
        public string OriginalQuery { get; set; }
        public GraphQL.Types.ISchema Schema { get; set; }
        public GraphQL.Validation.TypeInfo TypeInfo { get; set; }
        public System.Collections.Generic.IDictionary<string, object> UserContext { get; set; }
        public GraphQL.Language.AST.FragmentDefinition GetFragment(string name) { }
        public System.Collections.Generic.List<GraphQL.Language.AST.FragmentSpread> GetFragmentSpreads(GraphQL.Language.AST.SelectionSet node) { }
        public System.Collections.Generic.IEnumerable<GraphQL.Validation.VariableUsage> GetRecursiveVariables(GraphQL.Language.AST.Operation operation) { }
        public System.Collections.Generic.IEnumerable<GraphQL.Language.AST.FragmentDefinition> GetRecursivelyReferencedFragments(GraphQL.Language.AST.Operation operation) { }
        public System.Collections.Generic.List<GraphQL.Validation.VariableUsage> GetVariables(GraphQL.Language.AST.IHaveSelectionSet node) { }
        public string Print(GraphQL.Language.AST.INode node) { }
        public string Print(GraphQL.Types.IGraphType type) { }
        public void ReportError(GraphQL.Validation.ValidationError error) { }
    }
    [System.Serializable]
    public class ValidationError : GraphQL.Execution.DocumentError
    {
        public ValidationError(string originalQuery, string number, string message, params GraphQL.Language.AST.INode[] nodes) { }
        public ValidationError(string originalQuery, string number, string message, System.Exception innerException, params GraphQL.Language.AST.INode[] nodes) { }
        public System.Collections.Generic.IEnumerable<GraphQL.Language.AST.INode> Nodes { get; }
        public string Number { get; set; }
    }
    public class ValidationResult : GraphQL.Validation.IValidationResult
    {
        public ValidationResult(System.Collections.Generic.IEnumerable<GraphQL.Validation.ValidationError> errors) { }
        public GraphQL.ExecutionErrors Errors { get; }
        public bool IsValid { get; }
    }
    public class VariableUsage
    {
        public VariableUsage(GraphQL.Language.AST.VariableReference node, GraphQL.Types.IGraphType type) { }
        public GraphQL.Language.AST.VariableReference Node { get; }
        public GraphQL.Types.IGraphType Type { get; }
    }
}
namespace GraphQL.Validation.Complexity
{
    public class ComplexityAnalyzer : GraphQL.Validation.Complexity.IComplexityAnalyzer
    {
        public ComplexityAnalyzer() { }
        protected virtual void Analyzed(GraphQL.Language.AST.Document document, GraphQL.Validation.Complexity.ComplexityConfiguration complexityParameters, GraphQL.Validation.Complexity.ComplexityResult complexityResult) { }
        public void Validate(GraphQL.Language.AST.Document document, GraphQL.Validation.Complexity.ComplexityConfiguration complexityParameters) { }
    }
    public class ComplexityConfiguration
    {
        public ComplexityConfiguration() { }
        public double? FieldImpact { get; set; }
        public int? MaxComplexity { get; set; }
        public int? MaxDepth { get; set; }
        public int MaxRecursionCount { get; set; }
    }
    public class ComplexityResult
    {
        public ComplexityResult() { }
        public double Complexity { get; set; }
        public System.Collections.Generic.Dictionary<GraphQL.Language.AST.INode, double> ComplexityMap { get; }
        public int TotalQueryDepth { get; set; }
    }
    public interface IComplexityAnalyzer
    {
        void Validate(GraphQL.Language.AST.Document document, GraphQL.Validation.Complexity.ComplexityConfiguration parameters);
    }
}
namespace GraphQL.Validation.Errors
{
    [System.Serializable]
    public class ArgumentsOfCorrectTypeError : GraphQL.Validation.ValidationError
    {
        public ArgumentsOfCorrectTypeError(GraphQL.Validation.ValidationContext context, GraphQL.Language.AST.Argument node, System.Collections.Generic.IEnumerable<string> verboseErrors) { }
    }
    [System.Serializable]
    public class DefaultValuesOfCorrectTypeError : GraphQL.Validation.ValidationError
    {
        public DefaultValuesOfCorrectTypeError(GraphQL.Validation.ValidationContext context, GraphQL.Language.AST.VariableDefinition varDefAst, GraphQL.Types.IGraphType inputType, System.Collections.Generic.IEnumerable<string> verboseErrors) { }
    }
    [System.Serializable]
    public class FieldsOnCorrectTypeError : GraphQL.Validation.ValidationError
    {
        public FieldsOnCorrectTypeError(GraphQL.Validation.ValidationContext context, GraphQL.Language.AST.Field node, GraphQL.Types.IGraphType type, System.Collections.Generic.IEnumerable<string> suggestedTypeNames, System.Collections.Generic.IEnumerable<string> suggestedFieldNames) { }
    }
    [System.Serializable]
    public class FragmentsOnCompositeTypesError : GraphQL.Validation.ValidationError
    {
        public FragmentsOnCompositeTypesError(GraphQL.Validation.ValidationContext context, GraphQL.Language.AST.FragmentDefinition node) { }
        public FragmentsOnCompositeTypesError(GraphQL.Validation.ValidationContext context, GraphQL.Language.AST.InlineFragment node) { }
    }
    [System.Serializable]
    public class KnownArgumentNamesError : GraphQL.Validation.ValidationError
    {
        public KnownArgumentNamesError(GraphQL.Validation.ValidationContext context, GraphQL.Language.AST.Argument node, GraphQL.Types.DirectiveGraphType directive) { }
        public KnownArgumentNamesError(GraphQL.Validation.ValidationContext context, GraphQL.Language.AST.Argument node, GraphQL.Types.FieldType fieldDef, GraphQL.Types.IGraphType parentType) { }
    }
    [System.Serializable]
    public class KnownDirectivesError : GraphQL.Validation.ValidationError
    {
        public KnownDirectivesError(GraphQL.Validation.ValidationContext context, GraphQL.Language.AST.Directive node) { }
        public KnownDirectivesError(GraphQL.Validation.ValidationContext context, GraphQL.Language.AST.Directive node, GraphQL.Types.DirectiveLocation candidateLocation) { }
    }
    [System.Serializable]
    public class KnownFragmentNamesError : GraphQL.Validation.ValidationError
    {
        public KnownFragmentNamesError(GraphQL.Validation.ValidationContext context, GraphQL.Language.AST.FragmentSpread node, string fragmentName) { }
    }
    [System.Serializable]
    public class KnownTypeNamesError : GraphQL.Validation.ValidationError
    {
        public KnownTypeNamesError(GraphQL.Validation.ValidationContext context, GraphQL.Language.AST.NamedType node, string[] suggestedTypes) { }
    }
    [System.Serializable]
    public class LoneAnonymousOperationError : GraphQL.Validation.ValidationError
    {
        public LoneAnonymousOperationError(GraphQL.Validation.ValidationContext context, GraphQL.Language.AST.Operation node) { }
    }
    [System.Serializable]
    public class NoFragmentCyclesError : GraphQL.Validation.ValidationError
    {
        public NoFragmentCyclesError(GraphQL.Validation.ValidationContext context, string fragName, string[] spreadNames, params GraphQL.Language.AST.INode[] nodes) { }
    }
    [System.Serializable]
    public class NoUndefinedVariablesError : GraphQL.Validation.ValidationError
    {
        public NoUndefinedVariablesError(GraphQL.Validation.ValidationContext context, GraphQL.Language.AST.Operation node, GraphQL.Language.AST.VariableReference variableReference) { }
    }
    [System.Serializable]
    public class NoUnusedFragmentsError : GraphQL.Validation.ValidationError
    {
        public NoUnusedFragmentsError(GraphQL.Validation.ValidationContext context, GraphQL.Language.AST.FragmentDefinition node) { }
    }
    [System.Serializable]
    public class NoUnusedVariablesError : GraphQL.Validation.ValidationError
    {
        public NoUnusedVariablesError(GraphQL.Validation.ValidationContext context, GraphQL.Language.AST.VariableDefinition node, GraphQL.Language.AST.Operation op) { }
    }
    [System.Serializable]
    public class OverlappingFieldsCanBeMergedError : GraphQL.Validation.ValidationError
    {
        public OverlappingFieldsCanBeMergedError(GraphQL.Validation.ValidationContext context, GraphQL.Validation.Rules.OverlappingFieldsCanBeMerged.Conflict conflict) { }
    }
    [System.Serializable]
    public class PossibleFragmentSpreadsError : GraphQL.Validation.ValidationError
    {
        public PossibleFragmentSpreadsError(GraphQL.Validation.ValidationContext context, GraphQL.Language.AST.FragmentSpread node, GraphQL.Types.IGraphType parentType, GraphQL.Types.IGraphType fragType) { }
        public PossibleFragmentSpreadsError(GraphQL.Validation.ValidationContext context, GraphQL.Language.AST.InlineFragment node, GraphQL.Types.IGraphType parentType, GraphQL.Types.IGraphType fragType) { }
    }
    [System.Serializable]
    public class ProvidedNonNullArgumentsError : GraphQL.Validation.ValidationError
    {
        public ProvidedNonNullArgumentsError(GraphQL.Validation.ValidationContext context, GraphQL.Language.AST.Directive node, GraphQL.Types.QueryArgument arg) { }
        public ProvidedNonNullArgumentsError(GraphQL.Validation.ValidationContext context, GraphQL.Language.AST.Field node, GraphQL.Types.QueryArgument arg) { }
    }
    [System.Serializable]
    public class ScalarLeafsError : GraphQL.Validation.ValidationError
    {
        public ScalarLeafsError(GraphQL.Validation.ValidationContext context, GraphQL.Language.AST.Field node, GraphQL.Types.IGraphType type) { }
        public ScalarLeafsError(GraphQL.Validation.ValidationContext context, GraphQL.Language.AST.SelectionSet node, GraphQL.Language.AST.Field field, GraphQL.Types.IGraphType type) { }
    }
    [System.Serializable]
    public class SingleRootFieldSubscriptionsError : GraphQL.Validation.ValidationError
    {
        public SingleRootFieldSubscriptionsError(GraphQL.Validation.ValidationContext context, GraphQL.Language.AST.Operation operation, params GraphQL.Language.AST.ISelection[] nodes) { }
    }
    [System.Serializable]
    public class UniqueArgumentNamesError : GraphQL.Validation.ValidationError
    {
        public UniqueArgumentNamesError(GraphQL.Validation.ValidationContext context, GraphQL.Language.AST.Argument node, GraphQL.Language.AST.Argument otherNode) { }
    }
    [System.Serializable]
    public class UniqueDirectivesPerLocationError : GraphQL.Validation.ValidationError
    {
        public UniqueDirectivesPerLocationError(GraphQL.Validation.ValidationContext context, GraphQL.Language.AST.Directive node, GraphQL.Language.AST.Directive altNode) { }
    }
    [System.Serializable]
    public class UniqueFragmentNamesError : GraphQL.Validation.ValidationError
    {
        public UniqueFragmentNamesError(GraphQL.Validation.ValidationContext context, GraphQL.Language.AST.FragmentDefinition node, GraphQL.Language.AST.FragmentDefinition altNode) { }
    }
    [System.Serializable]
    public class UniqueInputFieldNamesError : GraphQL.Validation.ValidationError
    {
        public UniqueInputFieldNamesError(GraphQL.Validation.ValidationContext context, GraphQL.Language.AST.IValue node, GraphQL.Language.AST.ObjectField altNode) { }
    }
    [System.Serializable]
    public class UniqueOperationNamesError : GraphQL.Validation.ValidationError
    {
        public UniqueOperationNamesError(GraphQL.Validation.ValidationContext context, GraphQL.Language.AST.Operation node) { }
    }
    [System.Serializable]
    public class UniqueVariableNamesError : GraphQL.Validation.ValidationError
    {
        public UniqueVariableNamesError(GraphQL.Validation.ValidationContext context, GraphQL.Language.AST.VariableDefinition node, GraphQL.Language.AST.VariableDefinition altNode) { }
    }
    [System.Serializable]
    public class VariablesAreInputTypesError : GraphQL.Validation.ValidationError
    {
        public VariablesAreInputTypesError(GraphQL.Validation.ValidationContext context, GraphQL.Language.AST.VariableDefinition node, GraphQL.Types.IGraphType type) { }
    }
    [System.Serializable]
    public class VariablesInAllowedPositionError : GraphQL.Validation.ValidationError
    {
        public VariablesInAllowedPositionError(GraphQL.Validation.ValidationContext context, GraphQL.Language.AST.VariableDefinition varDef, GraphQL.Types.IGraphType varType, GraphQL.Validation.VariableUsage usage) { }
    }
}
namespace GraphQL.Validation.Rules
{
    public class ArgumentsOfCorrectType : GraphQL.Validation.IValidationRule
    {
        public static readonly GraphQL.Validation.Rules.ArgumentsOfCorrectType Instance;
        public ArgumentsOfCorrectType() { }
        public System.Threading.Tasks.Task<GraphQL.Validation.INodeVisitor> ValidateAsync(GraphQL.Validation.ValidationContext context) { }
    }
    public class DefaultValuesOfCorrectType : GraphQL.Validation.IValidationRule
    {
        public static readonly GraphQL.Validation.Rules.DefaultValuesOfCorrectType Instance;
        public DefaultValuesOfCorrectType() { }
        public System.Threading.Tasks.Task<GraphQL.Validation.INodeVisitor> ValidateAsync(GraphQL.Validation.ValidationContext context) { }
    }
    public class FieldsOnCorrectType : GraphQL.Validation.IValidationRule
    {
        public static readonly GraphQL.Validation.Rules.FieldsOnCorrectType Instance;
        public FieldsOnCorrectType() { }
        public System.Threading.Tasks.Task<GraphQL.Validation.INodeVisitor> ValidateAsync(GraphQL.Validation.ValidationContext context) { }
    }
    public class FragmentsOnCompositeTypes : GraphQL.Validation.IValidationRule
    {
        public static readonly GraphQL.Validation.Rules.FragmentsOnCompositeTypes Instance;
        public FragmentsOnCompositeTypes() { }
        public System.Threading.Tasks.Task<GraphQL.Validation.INodeVisitor> ValidateAsync(GraphQL.Validation.ValidationContext context) { }
    }
    public class KnownArgumentNames : GraphQL.Validation.IValidationRule
    {
        public static readonly GraphQL.Validation.Rules.KnownArgumentNames Instance;
        public KnownArgumentNames() { }
        public System.Threading.Tasks.Task<GraphQL.Validation.INodeVisitor> ValidateAsync(GraphQL.Validation.ValidationContext context) { }
    }
    public class KnownDirectives : GraphQL.Validation.IValidationRule
    {
        public static readonly GraphQL.Validation.Rules.KnownDirectives Instance;
        public KnownDirectives() { }
        public System.Threading.Tasks.Task<GraphQL.Validation.INodeVisitor> ValidateAsync(GraphQL.Validation.ValidationContext context) { }
    }
    public class KnownFragmentNames : GraphQL.Validation.IValidationRule
    {
        public static readonly GraphQL.Validation.Rules.KnownFragmentNames Instance;
        public KnownFragmentNames() { }
        public System.Threading.Tasks.Task<GraphQL.Validation.INodeVisitor> ValidateAsync(GraphQL.Validation.ValidationContext context) { }
    }
    public class KnownTypeNames : GraphQL.Validation.IValidationRule
    {
        public static readonly GraphQL.Validation.Rules.KnownTypeNames Instance;
        public KnownTypeNames() { }
        public System.Threading.Tasks.Task<GraphQL.Validation.INodeVisitor> ValidateAsync(GraphQL.Validation.ValidationContext context) { }
    }
    public class LoneAnonymousOperation : GraphQL.Validation.IValidationRule
    {
        public static readonly GraphQL.Validation.Rules.LoneAnonymousOperation Instance;
        public LoneAnonymousOperation() { }
<<<<<<< HEAD
=======
        [System.Obsolete]
        public System.Func<string> AnonOperationNotAloneMessage { get; }
>>>>>>> a8e73c6d
        public System.Threading.Tasks.Task<GraphQL.Validation.INodeVisitor> ValidateAsync(GraphQL.Validation.ValidationContext context) { }
    }
    public class NoFragmentCycles : GraphQL.Validation.IValidationRule
    {
        public static readonly GraphQL.Validation.Rules.NoFragmentCycles Instance;
        public NoFragmentCycles() { }
        public System.Threading.Tasks.Task<GraphQL.Validation.INodeVisitor> ValidateAsync(GraphQL.Validation.ValidationContext context) { }
    }
    public class NoUndefinedVariables : GraphQL.Validation.IValidationRule
    {
        public static readonly GraphQL.Validation.Rules.NoUndefinedVariables Instance;
        public NoUndefinedVariables() { }
        public System.Threading.Tasks.Task<GraphQL.Validation.INodeVisitor> ValidateAsync(GraphQL.Validation.ValidationContext context) { }
    }
    public class NoUnusedFragments : GraphQL.Validation.IValidationRule
    {
        public static readonly GraphQL.Validation.Rules.NoUnusedFragments Instance;
        public NoUnusedFragments() { }
        public System.Threading.Tasks.Task<GraphQL.Validation.INodeVisitor> ValidateAsync(GraphQL.Validation.ValidationContext context) { }
    }
    public class NoUnusedVariables : GraphQL.Validation.IValidationRule
    {
        public static readonly GraphQL.Validation.Rules.NoUnusedVariables Instance;
        public NoUnusedVariables() { }
        public System.Threading.Tasks.Task<GraphQL.Validation.INodeVisitor> ValidateAsync(GraphQL.Validation.ValidationContext context) { }
    }
    public class OverlappingFieldsCanBeMerged : GraphQL.Validation.IValidationRule
    {
        public static readonly GraphQL.Validation.Rules.OverlappingFieldsCanBeMerged Instance;
        public OverlappingFieldsCanBeMerged() { }
        public System.Threading.Tasks.Task<GraphQL.Validation.INodeVisitor> ValidateAsync(GraphQL.Validation.ValidationContext context) { }
        public class Conflict
        {
            public Conflict() { }
            public System.Collections.Generic.List<GraphQL.Language.AST.ISelection> FieldsLeft { get; set; }
            public System.Collections.Generic.List<GraphQL.Language.AST.ISelection> FieldsRight { get; set; }
            public GraphQL.Validation.Rules.OverlappingFieldsCanBeMerged.ConflictReason Reason { get; set; }
        }
        public class ConflictReason
        {
            public ConflictReason() { }
            public GraphQL.Validation.Rules.OverlappingFieldsCanBeMerged.Message Message { get; set; }
            public string Name { get; set; }
        }
        public class Message
        {
            public Message() { }
            public string Msg { get; set; }
            public System.Collections.Generic.List<GraphQL.Validation.Rules.OverlappingFieldsCanBeMerged.ConflictReason> Msgs { get; set; }
        }
    }
    public class PossibleFragmentSpreads : GraphQL.Validation.IValidationRule
    {
        public static readonly GraphQL.Validation.Rules.PossibleFragmentSpreads Instance;
        public PossibleFragmentSpreads() { }
        public System.Threading.Tasks.Task<GraphQL.Validation.INodeVisitor> ValidateAsync(GraphQL.Validation.ValidationContext context) { }
    }
    public class ProvidedNonNullArguments : GraphQL.Validation.IValidationRule
    {
        public static readonly GraphQL.Validation.Rules.ProvidedNonNullArguments Instance;
        public ProvidedNonNullArguments() { }
        public System.Threading.Tasks.Task<GraphQL.Validation.INodeVisitor> ValidateAsync(GraphQL.Validation.ValidationContext context) { }
    }
    public class ScalarLeafs : GraphQL.Validation.IValidationRule
    {
        public static readonly GraphQL.Validation.Rules.ScalarLeafs Instance;
        public ScalarLeafs() { }
        public System.Threading.Tasks.Task<GraphQL.Validation.INodeVisitor> ValidateAsync(GraphQL.Validation.ValidationContext context) { }
    }
    public class SingleRootFieldSubscriptions : GraphQL.Validation.IValidationRule
    {
        public static readonly GraphQL.Validation.Rules.SingleRootFieldSubscriptions Instance;
        public SingleRootFieldSubscriptions() { }
        public System.Threading.Tasks.Task<GraphQL.Validation.INodeVisitor> ValidateAsync(GraphQL.Validation.ValidationContext context) { }
    }
    public class UniqueArgumentNames : GraphQL.Validation.IValidationRule
    {
        public static readonly GraphQL.Validation.Rules.UniqueArgumentNames Instance;
        public UniqueArgumentNames() { }
        public System.Threading.Tasks.Task<GraphQL.Validation.INodeVisitor> ValidateAsync(GraphQL.Validation.ValidationContext context) { }
    }
    public class UniqueDirectivesPerLocation : GraphQL.Validation.IValidationRule
    {
        public static readonly GraphQL.Validation.Rules.UniqueDirectivesPerLocation Instance;
        public UniqueDirectivesPerLocation() { }
        public System.Threading.Tasks.Task<GraphQL.Validation.INodeVisitor> ValidateAsync(GraphQL.Validation.ValidationContext context) { }
    }
    public class UniqueFragmentNames : GraphQL.Validation.IValidationRule
    {
        public static readonly GraphQL.Validation.Rules.UniqueFragmentNames Instance;
        public UniqueFragmentNames() { }
        public System.Threading.Tasks.Task<GraphQL.Validation.INodeVisitor> ValidateAsync(GraphQL.Validation.ValidationContext context) { }
    }
    public class UniqueInputFieldNames : GraphQL.Validation.IValidationRule
    {
        public static readonly GraphQL.Validation.Rules.UniqueInputFieldNames Instance;
        public UniqueInputFieldNames() { }
        public System.Threading.Tasks.Task<GraphQL.Validation.INodeVisitor> ValidateAsync(GraphQL.Validation.ValidationContext context) { }
    }
    public class UniqueOperationNames : GraphQL.Validation.IValidationRule
    {
        public static readonly GraphQL.Validation.Rules.UniqueOperationNames Instance;
        public UniqueOperationNames() { }
        public System.Threading.Tasks.Task<GraphQL.Validation.INodeVisitor> ValidateAsync(GraphQL.Validation.ValidationContext context) { }
    }
    public class UniqueVariableNames : GraphQL.Validation.IValidationRule
    {
        public static readonly GraphQL.Validation.Rules.UniqueVariableNames Instance;
        public UniqueVariableNames() { }
        public System.Threading.Tasks.Task<GraphQL.Validation.INodeVisitor> ValidateAsync(GraphQL.Validation.ValidationContext context) { }
    }
    public class VariablesAreInputTypes : GraphQL.Validation.IValidationRule
    {
        public static readonly GraphQL.Validation.Rules.VariablesAreInputTypes Instance;
        public VariablesAreInputTypes() { }
        public System.Threading.Tasks.Task<GraphQL.Validation.INodeVisitor> ValidateAsync(GraphQL.Validation.ValidationContext context) { }
    }
    public class VariablesInAllowedPosition : GraphQL.Validation.IValidationRule
    {
        public static readonly GraphQL.Validation.Rules.VariablesInAllowedPosition Instance;
        public VariablesInAllowedPosition() { }
        public System.Threading.Tasks.Task<GraphQL.Validation.INodeVisitor> ValidateAsync(GraphQL.Validation.ValidationContext context) { }
    }
}<|MERGE_RESOLUTION|>--- conflicted
+++ resolved
@@ -40,11 +40,6 @@
     }
     public static class EnumerableExtensions
     {
-<<<<<<< HEAD
-=======
-        [System.Obsolete]
-        public static void Apply(this System.Collections.IDictionary items, System.Action<object, object> action) { }
->>>>>>> a8e73c6d
         public static void Apply<T>(this System.Collections.Generic.IEnumerable<T> items, System.Action<T> action) { }
         public static void Apply<T>(this System.Collections.Generic.List<T> items, System.Action<T> action) { }
     }
@@ -239,17 +234,7 @@
     }
     public static class ObjectExtensions
     {
-<<<<<<< HEAD
         public static object GetPropertyValue(this object propertyValue, System.Type fieldType, GraphQL.Types.IGraphType mappedType = null) { }
-=======
-        [System.Obsolete]
-        public static System.Type GetInterface(this System.Type type, string name) { }
-        [System.Obsolete]
-        public static object GetPropertyValue(this object obj, string propertyName) { }
-        public static object GetPropertyValue(this object propertyValue, System.Type fieldType, GraphQL.Types.IGraphType mappedType = null) { }
-        [System.Obsolete]
-        public static T GetPropertyValue<T>(this object value) { }
->>>>>>> a8e73c6d
         public static bool IsDefinedEnumValue(System.Type type, object value) { }
         public static object ToObject(this System.Collections.Generic.IDictionary<string, object> source, System.Type type, GraphQL.Types.IGraphType mappedType = null) { }
         public static T ToObject<T>(this System.Collections.Generic.IDictionary<string, object> source)
@@ -2533,16 +2518,6 @@
         public BasicVisitor(System.Collections.Generic.IList<GraphQL.Validation.INodeVisitor> visitors) { }
         public void Visit(GraphQL.Language.AST.INode node) { }
     }
-<<<<<<< HEAD
-=======
-    [System.Obsolete]
-    public class DebugNodeVisitor : GraphQL.Validation.INodeVisitor
-    {
-        public DebugNodeVisitor() { }
-        public void Enter(GraphQL.Language.AST.INode node) { }
-        public void Leave(GraphQL.Language.AST.INode node) { }
-    }
->>>>>>> a8e73c6d
     public class DocumentValidator : GraphQL.Validation.IDocumentValidator
     {
         public static readonly System.Collections.Generic.IEnumerable<GraphQL.Validation.IValidationRule> CoreRules;
@@ -2861,11 +2836,6 @@
     {
         public static readonly GraphQL.Validation.Rules.LoneAnonymousOperation Instance;
         public LoneAnonymousOperation() { }
-<<<<<<< HEAD
-=======
-        [System.Obsolete]
-        public System.Func<string> AnonOperationNotAloneMessage { get; }
->>>>>>> a8e73c6d
         public System.Threading.Tasks.Task<GraphQL.Validation.INodeVisitor> ValidateAsync(GraphQL.Validation.ValidationContext context) { }
     }
     public class NoFragmentCycles : GraphQL.Validation.IValidationRule
