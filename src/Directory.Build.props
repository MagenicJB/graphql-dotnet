--- conflicted
+++ resolved
@@ -1,11 +1,7 @@
 <Project>
 
   <PropertyGroup>
-<<<<<<< HEAD
     <VersionPrefix>4.0.0-preview</VersionPrefix>
-=======
-    <VersionPrefix>3.2.0-preview</VersionPrefix>
->>>>>>> 0b1184c3
     <LangVersion>latest</LangVersion>
     <PackageLicenseExpression>MIT</PackageLicenseExpression>
     <PackageIcon>logo.64x64.png</PackageIcon>
